on: [push, pull_request]

defaults:
  run:
    shell: bash

env:
  GH_TOKEN: ${{ secrets.GH_TOKEN }}
  TWINE_PASSWORD: ${{ secrets.TWINE_PASSWORD }}
  AWS_ACCESS_KEY_ID: AKIAVBLKPL2ZW2T7TYFQ
  AWS_SECRET_ACCESS_KEY: ${{ secrets.NODE_PRE_GYP_SECRETACCESSKEY }}
  NODE_AUTH_TOKEN: ${{secrets.NODE_AUTH_TOKEN}}

jobs:
  linux-debug:
    name: Linux Debug
    runs-on: ubuntu-20.04

    env:
      CC: ccache gcc-10
      CXX: ccache g++-10
      TREAT_WARNINGS_AS_ERRORS: 1
      GEN: ninja

    steps:
    - uses: actions/checkout@v2
      with:
        fetch-depth: 0

    - name: Install
      run: sudo apt-get update -y -qq && sudo apt-get install -y -qq ninja-build ccache

    - name: Build
      run: make debug

    - name: Test
      run: make unit

  format-check:
    name: Format Check
    runs-on: ubuntu-20.04

    env:
      CC: gcc-10
      CXX: g++-10
      GEN: ninja

    steps:
    - uses: actions/checkout@v2
      with:
        fetch-depth: 0

    - name: Install
      run: sudo apt-get update -y -qq && sudo apt-get install -y -qq ninja-build clang-format && sudo pip3 install cmake-format

    - name: Format Check
      run: |
        clang-format --version
        clang-format --dump-config
        make format-check-silent

  tidy-check:
    name: Tidy Check
    runs-on: ubuntu-20.04

    env:
      CC: gcc-10
      CXX: g++-10
      GEN: ninja
      TIDY_THREADS: 4

    steps:
    - uses: actions/checkout@v2
      with:
        fetch-depth: 0

    - name: Install
      run: sudo apt-get update -y -qq && sudo apt-get install -y -qq ninja-build clang-tidy && sudo pip3 install pybind11[global]

    - name: Tidy Check
      run: make tidy-check

  win-release-64:
    name: Windows (64 Bit)
    runs-on: windows-latest
    needs: linux-debug

    steps:
    - uses: actions/checkout@v2
      with:
        fetch-depth: 0

    - uses: actions/setup-python@v2
      with:
        python-version: '3.7'

    - name: Build
      run: |
        python scripts/windows_ci.py
        cmake -DCMAKE_BUILD_TYPE=Release -DCMAKE_GENERATOR_PLATFORM=x64 -DBUILD_ICU_EXTENSION=1 -DBUILD_PARQUET_EXTENSION=1 -DBUILD_TPCH_EXTENSION=1 -DBUILD_FTS_EXTENSION=1 -DBUILD_REST=1 -DJDBC_DRIVER=1
        cmake --build . --target duckdb --config Release
        cmake --build . --target unittest --config Release
        cmake --build . --target shell --config Release
        cmake --build . --target jdbc --config Release

    - name: Test
      run: test/Release/unittest.exe

    - name: Tools Test
      run: |
        python tools/shell/shell-test.py Release/duckdb.exe
        java -cp tools/jdbc/duckdb_jdbc.jar org.duckdb.test.TestDuckDBJDBC

    - name: Deploy
      run: |
        python scripts/amalgamation.py
        choco install zip -y --force
        zip -j duckdb_cli-windows-amd64.zip Release/duckdb.exe
        zip -j libduckdb-windows-amd64.zip src/Release/duckdb.dll src/amalgamation/duckdb.hpp src/include/duckdb.h
        python scripts/asset-upload-gha.py libduckdb-windows-amd64.zip duckdb_cli-windows-amd64.zip duckdb_jdbc-windows-amd64.jar=tools/jdbc/duckdb_jdbc.jar

    - uses: actions/upload-artifact@v2
      with:
        name: duckdb-binaries-windows
        path: |
          libduckdb-windows-amd64.zip
          duckdb_cli-windows-amd64.zip
          tools/jdbc/duckdb_jdbc.jar

    - uses: ilammy/msvc-dev-cmd@v1
    - name: Duckdb.dll export symbols with C++ on Windows
      run: cl -I src/include examples/embedded-c++-windows/cppintegration.cpp -link src/Release/duckdb.lib



  win-release-32:
    name: Windows (32 Bit)
    runs-on: windows-latest
    needs: linux-debug

    steps:
    - uses: actions/checkout@v2
      with:
        fetch-depth: 0

    - uses: actions/setup-python@v2
      with:
        python-version: '3.7'

    - name: Build
      run: |
        cmake -DCMAKE_BUILD_TYPE=Release -DCMAKE_GENERATOR_PLATFORM=Win32 -DBUILD_ICU_EXTENSION=1 -DBUILD_PARQUET_EXTENSION=1 -DBUILD_TPCH_EXTENSION=1 -DBUILD_FTS_EXTENSION=1 -DJDBC_DRIVER=1
        cmake --build . --target duckdb --config Release
        cmake --build . --target unittest --config Release
        cmake --build . --target shell --config Release
        cmake --build . --target jdbc --config Release

    - name: Test
      run: test/Release/unittest.exe

    - name: Tools Test
      run: |
        python tools/shell/shell-test.py Release/duckdb.exe

    - name: Deploy
      run: |
        python scripts/amalgamation.py
        choco install zip -y --force
        zip -j duckdb_cli-windows-i386.zip Release/duckdb.exe
        zip -j libduckdb-windows-i386.zip src/Release/duckdb.dll src/amalgamation/duckdb.hpp src/include/duckdb.h
        python scripts/asset-upload-gha.py libduckdb-windows-i386.zip duckdb_cli-windows-i386.zip duckdb_jdbc-windows-i386.jar=tools/jdbc/duckdb_jdbc.jar

    - uses: actions/upload-artifact@v2
      with:
        name: duckdb-binaries-windows
        path: |
          libduckdb-windows-i386.zip
          duckdb_cli-windows-i386.zip
          tools/jdbc/duckdb_jdbc.jar


  xcode-release:
    name: OSX Release
    runs-on: macos-latest
    needs: linux-debug

    env:
      BUILD_ICU: 1
      BUILD_TPCH: 1
      BUILD_FTS: 1
      BUILD_REST: 1
      BUILD_JDBC: 1
      BUILD_HTTPFS: 1

    steps:
    - uses: actions/checkout@v2
      with:
        fetch-depth: 0

    - uses: actions/setup-python@v2
      with:
        python-version: '3.7'

    - name: Build
      run: make

    - name: Unit Test
      run: make allunit

    - name: Tools Tests
      run: |
        python tools/shell/shell-test.py build/release/duckdb
        java -cp build/release/tools/jdbc/duckdb_jdbc.jar org.duckdb.test.TestDuckDBJDBC

    - name: Examples
      run: |
        (cd examples/embedded-c; make)
        (cd examples/embedded-c++; make)
        (cd examples/jdbc; make; make maven)

    - name: Deploy
      run: |
        python scripts/amalgamation.py
        zip -j duckdb_cli-osx-amd64.zip build/release/duckdb
        zip -j libduckdb-osx-amd64.zip build/release/src/libduckdb*.dylib src/amalgamation/duckdb.hpp src/include/duckdb.h
        python scripts/asset-upload-gha.py libduckdb-osx-amd64.zip duckdb_cli-osx-amd64.zip duckdb_jdbc-osx-amd64.jar=build/release/tools/jdbc/duckdb_jdbc.jar

    - uses: actions/upload-artifact@v2
      with:
        name: duckdb-binaries-osx
        path: |
          libduckdb-osx-amd64.zip
          duckdb_cli-osx-amd64.zip
          build/release/tools/jdbc/duckdb_jdbc.jar


  xcode-debug:
    name: OSX Debug
    runs-on: macos-latest
    needs: linux-debug

    env:
      TREAT_WARNINGS_AS_ERRORS: 1

    steps:
    - uses: actions/checkout@v2
      with:
        fetch-depth: 0

    - name: Build
      run: make debug

    - name: Test
      run: make unit

    - name: Amalgamation
      run: |
        python scripts/amalgamation.py
        cd src/amalgamation
        clang++ -std=c++11 -emit-llvm -S duckdb.cpp


  linux-release-64:
    name: Linux (64 Bit)
    runs-on: ubuntu-16.04
    needs: linux-debug

    env:
      GEN: ninja
      BUILD_BENCHMARK: 1
      BUILD_ICU: 1
      BUILD_TPCH: 1
      BUILD_FTS: 1
      BUILD_REST: 1
      BUILD_JDBC: 1
      BUILD_HTTPFS: 1

    steps:
    - uses: actions/checkout@v2
      with:
        fetch-depth: 0

    - uses: actions/setup-python@v2
      with:
        python-version: '3.7'

    - name: Install
      run: sudo apt-get update -y -qq && sudo apt-get install -y -qq ninja-build

    - name: Build
      run: STATIC_LIBCPP=1 make

    - name: Test
      run: make allunit

    - name: Symbol Leakage Test
      run: python scripts/exported_symbols_check.py build/release/src/libduckdb*.so

    - name: Tools Tests
      run: |
        python tools/shell/shell-test.py build/release/duckdb
        pip install requests
        python tools/rest/test_the_rest.py build/release/tools/rest
        java -cp build/release/tools/jdbc/duckdb_jdbc.jar org.duckdb.test.TestDuckDBJDBC

    - name: Examples
      run: |
        (cd examples/embedded-c; make)
        (cd examples/embedded-c++; make)
        (cd examples/jdbc; make; make maven)
        build/release/benchmark/benchmark_runner benchmark/tpch/sf1/q01.benchmark

    - name: Deploy
      run: |
        python scripts/amalgamation.py
        zip -j duckdb_cli-linux-amd64.zip build/release/duckdb
        zip -j duckdb_rest-linux-amd64.zip build/release/tools/rest/duckdb_rest_server
        zip -j libduckdb-linux-amd64.zip build/release/src/libduckdb*.so src/amalgamation/duckdb.hpp src/include/duckdb.h
        zip -j libduckdb-src.zip src/amalgamation/duckdb.hpp src/amalgamation/duckdb.cpp src/include/duckdb.h
<<<<<<< HEAD
=======
        zip -j duckdb_rest-linux-amd64.zip build/release/tools/rest/duckdb_rest_server
>>>>>>> 090a69c4
        python scripts/asset-upload-gha.py libduckdb-src.zip libduckdb-linux-amd64.zip duckdb_cli-linux-amd64.zip duckdb_rest-linux-amd64.zip duckdb_jdbc-linux-amd64.jar=build/release/tools/jdbc/duckdb_jdbc.jar

    - uses: actions/upload-artifact@v2
      with:
        name: duckdb-binaries-linux
        path: |
          libduckdb-linux-amd64.zip
          duckdb_cli-linux-amd64.zip
          build/release/tools/jdbc/duckdb_jdbc.jar


  linux-release-32:
    name: Linux (32 Bit)
    runs-on: ubuntu-16.04
    needs: linux-debug

    env:
      GEN: ninja

    steps:
    - uses: actions/checkout@v2
      with:
        fetch-depth: 0

    - uses: actions/setup-python@v2
      with:
        python-version: '3.7'

    - name: Install
      run: sudo apt-get update -y -qq && sudo apt-get install -y -qq ninja-build libc6-dev-i386 gcc-multilib g++-multilib lib32readline6-dev

    - name: Build
      run: |
        mkdir -p build/release
        (cd build/release && cmake -DSTATIC_LIBCPP=1 -DJDBC_DRIVER=1 -DBUILD_ICU_EXTENSION=1 -DBUILD_PARQUET_EXTENSION=1 -DBUILD_FTS_EXTENSION=1 -DFORCE_32_BIT=1 -DCMAKE_BUILD_TYPE=Release ../.. && cmake --build .)

    - name: Test
      run: build/release/test/unittest "*"

    - name: Deploy
      run: |
        python scripts/amalgamation.py
        zip -j duckdb_cli-linux-i386.zip build/release/duckdb
        zip -j libduckdb-linux-i386.zip build/release/src/libduckdb*.so src/amalgamation/duckdb.hpp src/include/duckdb.h
        python scripts/asset-upload-gha.py libduckdb-linux-i386.zip duckdb_cli-linux-i386.zip duckdb_jdbc-linux-i386.jar=build/release/tools/jdbc/duckdb_jdbc.jar

    - uses: actions/upload-artifact@v2
      with:
        name: duckdb-binaries-linux
        path: |
          libduckdb-linux-i386.zip
          duckdb_cli-linux-i386.zip
          build/release/tools/jdbc/duckdb_jdbc.jar


  linux-rpi:
    name: Linux (Raspberry Pi)
    runs-on: ubuntu-20.04
    needs: linux-debug

    steps:
    - uses: actions/checkout@v2
      with:
        fetch-depth: 0

    - uses: actions/setup-python@v2
      with:
        python-version: '3.7'

    - name: Install
      run: |
        sudo apt-get update -y -qq && sudo apt-get install -y -qq ninja-build
        git clone https://github.com/raspberrypi/tools --depth=1 rpi-tools

    - name: Build
      run: |
        export TOOLCHAIN=`pwd`/rpi-tools
        mkdir -p build/release
        cd build/release
        cmake -G Ninja -DBUILD_TPCH_EXTENSION=1 -DDUCKDB_RPI_TOOLCHAIN_PREFIX=$TOOLCHAIN -DBUILD_UNITTESTS=0 -DCMAKE_TOOLCHAIN_FILE=../../scripts/raspberry-pi-cmake-toolchain.cmake ../../
        cmake --build .
        file duckdb

    - name: Deploy
      run: |
        python scripts/amalgamation.py
        zip -j duckdb_cli-linux-rpi.zip build/release/duckdb
        zip -j libduckdb-linux-rpi.zip build/release/src/libduckdb*.so src/amalgamation/duckdb.hpp src/include/duckdb.h
        python scripts/asset-upload-gha.py libduckdb-linux-rpi.zip duckdb_cli-linux-rpi.zip

    - uses: actions/upload-artifact@v2
      with:
        name: duckdb-binaries-rpi
        path: |
          libduckdb-linux-rpi.zip
          duckdb_cli-linux-rpi.zip


  old-gcc:
    name: GCC 4.8
    runs-on: ubuntu-18.04
    needs: linux-debug

    env:
      CC: gcc-4.8
      CXX: g++-4.8

    steps:
    - uses: actions/checkout@v2
      with:
        fetch-depth: 0

    - uses: actions/setup-python@v2
      with:
        python-version: '3.7'

    - name: Install
      run: sudo apt-get update -y -qq && sudo apt-get install -y -qq g++-4.8 binutils

    - name: Build
      run: make release

    - name: Test
      run: make allunit


  release-assert:
    name: Release Assertions
    runs-on: ubuntu-20.04
    needs: linux-debug

    env:
      CC: gcc-10
      CXX: g++-10
      GEN: ninja
      BUILD_ICU: 1
      BUILD_TPCH: 1
      BUILD_FTS: 1

    steps:
    - uses: actions/checkout@v2
      with:
        fetch-depth: 0

    - name: Install
      run: sudo apt-get update -y -qq && sudo apt-get install -y -qq ninja-build

    - name: Build
      run: make relassert

    - name: Test
      run: build/relassert/test/unittest "*"


  valgrind:
    name: Valgrind
    runs-on: ubuntu-20.04
    needs: linux-debug

    env:
      CC: gcc-10
      CXX: g++-10
      DISABLE_SANITIZER: 1
      GEN: ninja

    steps:
    - uses: actions/checkout@v2
      with:
        fetch-depth: 0

    - name: Install
      run: sudo apt-get update -y -qq && sudo apt-get install -y -qq ninja-build valgrind

    - name: Build
      run: make debug

    - name: Test
      run: valgrind ./build/debug/test/unittest -s "Test TPC-H SF0.01"

# borked somehow. needs investigation.
#  codecov:
#    name: Code Coverage
#    runs-on: ubuntu-20.04
#    needs: linux-debug
#
#    env:
#      GEN: ninja
#
#    steps:
#    - uses: actions/checkout@v2
#
#    - uses: actions/setup-python@v2
#      with:
#        python-version: '3.7'
#
#    - name: Install
#      run: pip install --user cpp-coveralls
#
#
#    - name: Coverage
#      run: |
#        mkdir -p build/coverage
#        (cd build/coverage && cmake -E env CXXFLAGS="--coverage" cmake -DCMAKE_BUILD_TYPE=Debug ../.. && make)
#        build/coverage/test/unittest
#        ~/.local/bin/coveralls -b build/coverage --exclude-pattern '.*CMake.*' --exclude tools --exclude benchmark --exclude examples --exclude third_party --exclude test --exclude src/common/enums --exclude src/parser/transform/helpers/nodetype_to_string.cpp --exclude build/coverage/third_party/libpg_query --exclude build/coverage/third_party/libpg_query/grammar --gcov-options '\-lp' > /dev/null


  vector-sizes:
    name: Vector Sizes
    runs-on: ubuntu-20.04
    needs: linux-debug

    env:
      CC: gcc-10
      CXX: g++-10

    steps:
    - uses: actions/checkout@v2
      with:
        fetch-depth: 0

    - uses: actions/setup-python@v2
      with:
        python-version: '3.7'

    - name: Test
      run: python scripts/test_vector_sizes.py


  sqllogic:
    name: Sqllogic tests
    runs-on: ubuntu-20.04
    needs: linux-debug

    env:
      CC: gcc-10
      CXX: g++-10

    steps:
    - uses: actions/checkout@v2
      with:
        fetch-depth: 0

    - name: Test
      run: make sqlite


  expanded:
    name: Expanded
    runs-on: ubuntu-20.04
    needs: linux-debug

    env:
      CC: gcc-10
      CXX: g++-10
      TREAT_WARNINGS_AS_ERRORS: 1
      DISABLE_UNITY: 1
      GEN: ninja

    steps:
    - uses: actions/checkout@v2
      with:
        fetch-depth: 0

    - name: Install
      run: sudo apt-get update -y -qq && sudo apt-get install -y -qq ninja-build

    - name: Build
      run: make debug


  sqlancer:
    name: SQLancer
    runs-on: ubuntu-20.04
    needs: linux-debug

    env:
      BUILD_JDBC: 1
      GEN: ninja

    steps:
    - uses: actions/checkout@v2
      with:
        fetch-depth: 0

    - name: Install
      run: |
        sudo apt-get update -y -qq && sudo apt-get install -y -qq ninja-build
        git clone https://github.com/hannesmuehleisen/sqlancer
        cd sqlancer
        git checkout persistent
        mvn package -q -DskipTests

    - name: Build
      run: make reldebug

    - name: Test
      run: |
        cp build/reldebug/tools/jdbc/duckdb_jdbc.jar sqlancer/target/lib/duckdb_jdbc-*.jar
        python3 scripts/run_sqlancer.py


  sqlancer_persistent:
    name: SQLancer (Persistent)
    runs-on: ubuntu-20.04
    needs: linux-debug

    env:
      BUILD_JDBC: 1
      GEN: ninja

    steps:
    - uses: actions/checkout@v2
      with:
        fetch-depth: 0

    - name: Install
      run: |
        sudo apt-get update -y -qq && sudo apt-get install -y -qq ninja-build
        git clone https://github.com/hannesmuehleisen/sqlancer
        cd sqlancer
        git checkout persistent
        mvn package -q -DskipTests

    - name: Build
      run: make reldebug

    - name: Test
      run: |
        cp build/reldebug/tools/jdbc/duckdb_jdbc.jar sqlancer/target/lib/duckdb_jdbc-*.jar
        python3 scripts/run_sqlancer.py --persistent


  jdbc:
    name: JDBC Compliance
    runs-on: ubuntu-18.04
    needs: linux-debug

    env:
      CC: gcc-10
      CXX: g++-10
      BUILD_JDBC: 1
      GEN: ninja

    steps:
    - uses: actions/checkout@v2
      with:
        fetch-depth: 0

    - name: Install
      run: |
        sudo apt-get update -y -qq && sudo apt-get install -y -qq ninja-build
        git clone https://github.com/cwida/jdbccts.git

    - name: Build
      run: make release

    - name: Test
      run: (cd jdbccts && make DUCKDB_JAR=../build/release/tools/jdbc/duckdb_jdbc.jar test)

  linux-python3:
    name: Python 3 Linux
    runs-on: ubuntu-20.04
    needs: linux-debug

    env:
      CIBW_BUILD: 'cp36-* cp37-* cp38-* cp39-*'
      CIBW_BEFORE_BUILD: 'pip install --prefer-binary "pandas>=0.24" "pytest>=4.3"'
      CIBW_TEST_REQUIRES: 'pytest'
      CIBW_BEFORE_TEST: 'pip install --prefer-binary "pandas>=0.24"'
      CIBW_TEST_COMMAND: 'python -m pytest {project}/tests'
      SETUPTOOLS_SCM_NO_LOCAL: 'yes'
      TWINE_USERNAME: 'hfmuehleisen'

    steps:
    - uses: actions/checkout@v2
      with:
        fetch-depth: 0

    - uses: actions/setup-python@v2
      with:
        python-version: '3.7'

    - name: Install
      run: pip install cibuildwheel twine

    - name: Build
      run: |
        cd tools/pythonpkg
        python setup.py sdist
        mkdir duckdb_tarball && tar xvf dist/duckdb-*.tar.gz --strip-components=1 -C duckdb_tarball
        cibuildwheel --output-dir wheelhouse duckdb_tarball

    - name: Deploy
      run: |
        python scripts/asset-upload-gha.py duckdb_python_src.tar.gz=tools/pythonpkg/dist/duckdb-*.tar.gz
        if [[ "$GITHUB_REF" =~ ^(refs/heads/master|refs/tags/v.+)$ ]] ; then
          twine upload --non-interactive --disable-progress-bar --skip-existing tools/pythonpkg/wheelhouse/*.whl tools/pythonpkg/dist/duckdb-*.tar.gz
        fi


  linux-python2:
    name: Python 2 Linux
    runs-on: ubuntu-20.04
    needs: linux-debug

    env:
      CIBW_BUILD: 'cp27-*'
      CIBW_BEFORE_BUILD: 'pip install --prefer-binary "pandas>=0.24" "pytest>=4.3"'
      CIBW_TEST_REQUIRES: 'pytest'
      CIBW_BEFORE_TEST: 'pip install --prefer-binary "pandas>=0.24"'
      CIBW_TEST_COMMAND: 'python -m pytest {project}/tests'
      SETUPTOOLS_SCM_NO_LOCAL: 'yes'
      TWINE_USERNAME: 'hfmuehleisen'

    steps:
    - uses: actions/checkout@v2
      with:
        fetch-depth: 0

    - uses: actions/setup-python@v2
      with:
        python-version: '3.7'

    - name: Install
      run: pip install cibuildwheel twine

    - name: Build
      run: |
        cd tools/pythonpkg
        python setup.py sdist
        mkdir duckdb_tarball && tar xvf dist/duckdb-*.tar.gz --strip-components=1 -C duckdb_tarball
        cibuildwheel --output-dir wheelhouse duckdb_tarball


  osx-python3:
    name: Python 3 OSX
    runs-on: macos-latest
    needs: linux-debug

    env:
      CIBW_BUILD: 'cp36-* cp37-* cp38-* cp39-*'
      CIBW_BEFORE_BUILD: 'pip install --prefer-binary "pandas>=0.24" "pytest>=4.3"'
      CIBW_TEST_REQUIRES: 'pytest'
      CIBW_BEFORE_TEST: 'pip install --prefer-binary "pandas>=0.24"'
      CIBW_TEST_COMMAND: 'python -m pytest {project}/tests'
      SETUPTOOLS_SCM_NO_LOCAL: 'yes'
      TWINE_USERNAME: 'hfmuehleisen'

    steps:
    - uses: actions/checkout@v2
      with:
        fetch-depth: 0

    - uses: actions/setup-python@v2
      with:
        python-version: '3.7'

    - name: Install
      run: pip install cibuildwheel twine

    - name: Build
      run: |
        cd tools/pythonpkg
        python setup.py sdist
        mkdir duckdb_tarball && tar xvf dist/duckdb-*.tar.gz --strip-components=1 -C duckdb_tarball
        cibuildwheel --output-dir wheelhouse duckdb_tarball

    - name: Deploy
      run: |
        if [[ "$GITHUB_REF" =~ ^(refs/heads/master|refs/tags/v.+)$ ]] ; then
          twine upload --non-interactive --disable-progress-bar --skip-existing tools/pythonpkg/wheelhouse/*.whl
        fi

  win-python3:
    name: Python 3 Windows
    runs-on: windows-latest
    needs: linux-debug

    env:
      CIBW_BUILD: 'cp36-* cp37-* cp38-* cp39-*'
      CIBW_BEFORE_BUILD: 'pip install --prefer-binary "pandas>=0.24" "pytest>=4.3"'
      CIBW_TEST_REQUIRES: 'pytest'
      CIBW_BEFORE_TEST: 'pip install --prefer-binary "pandas>=0.24"'
      CIBW_TEST_COMMAND: 'python -m pytest {project}/tests'
      SETUPTOOLS_SCM_NO_LOCAL: 'yes'
      TWINE_USERNAME: 'hfmuehleisen'

    steps:
    - uses: actions/checkout@v2
      with:
        fetch-depth: 0

    - uses: actions/setup-python@v2
      with:
        python-version: '3.7'

    - name: Install
      run: pip install cibuildwheel twine

    - name: Build
      run: |
        cd tools/pythonpkg
        python setup.py sdist
        mkdir duckdb_tarball && tar xvf dist/duckdb-*.tar.gz --strip-components=1 -C duckdb_tarball
        cibuildwheel --output-dir wheelhouse duckdb_tarball

    - name: Deploy
      run: |
        if [[ "$GITHUB_REF" =~ ^(refs/heads/master|refs/tags/v.+)$ ]] ; then
          twine upload --non-interactive --disable-progress-bar --skip-existing tools/pythonpkg/wheelhouse/*.whl
        fi


  rstats-linux:
    name: R Package Linux
    runs-on: ubuntu-20.04
    needs: linux-debug

    steps:
    - uses: actions/checkout@v2
      with:
        fetch-depth: 0

    - uses: actions/setup-python@v2
      with:
        python-version: '3.7'

    - uses: r-lib/actions/setup-r@v1
      with:
        r-version: 'devel'

    - name: Install
      run: |
        sudo apt-get update -y -qq && sudo apt-get install -y -qq texlive-latex-base texlive-fonts-extra
        mkdir -p $HOME/.R
        R -f tools/rpkg/dependencies.R

    - name: Build
      run: |
        cd tools/rpkg
        ./configure
        R CMD build .
        R CMD INSTALL duckdb_*.tar.gz
        (cd tests && R -f testthat.R)
        R CMD check --as-cran -o /tmp duckdb_*.tar.gz
        if grep WARNING /tmp/duckdb.Rcheck/00check.log ; then exit 1; fi

    - name: Deploy
      run: python scripts/asset-upload-gha.py duckdb_r_src.tar.gz=tools/rpkg/duckdb_*.tar.gz


  rstats-windows:
    name: R Package Windows
    runs-on: windows-latest
    needs: linux-debug

    steps:
    - uses: actions/checkout@v2
      with:
        fetch-depth: 0

    - uses: actions/setup-python@v2
      with:
        python-version: '3.7'

    - uses: r-lib/actions/setup-r@v1
      with:
        r-version: 'devel'

    - name: Install
      run: |
        R -f tools/rpkg/dependencies.R

    - name: Build
      run: |
        cd tools/rpkg
        ./configure
        R CMD build .
        R CMD INSTALL duckdb_*.tar.gz
        (cd tests && R -f testthat.R)
        R CMD check --as-cran --no-manual -o /tmp duckdb_*.tar.gz
        if grep WARNING /tmp/duckdb.Rcheck/00check.log ; then exit 1; fi


  linux-tarball:
    name: Python 3 Tarball
    runs-on: ubuntu-20.04
    needs: linux-debug

    steps:
    - uses: actions/checkout@v2
      with:
        fetch-depth: 0

    - uses: actions/setup-python@v2
      with:
        python-version: '3.7'

    - name: Install
      run: pip install numpy

    - name: Build
      run: |
        git archive --format zip --output test-tarball.zip HEAD
        mkdir duckdb-test-tarball
        mv test-tarball.zip duckdb-test-tarball
        cd duckdb-test-tarball
        unzip test-tarball.zip
        cd tools/pythonpkg
        export SETUPTOOLS_SCM_PRETEND_VERSION=0.2.2
        python3 setup.py install --user

  linux-nodejs:
    name: node.js Linux
    runs-on: ubuntu-20.04
    needs: linux-debug


    steps:
    - uses: actions/checkout@v2
      with:
        fetch-depth: 0

    - name: Setup
      run: ./scripts/node_version.sh upload

    - name: Node 10
      run: ./scripts/node_build.sh 10

    - name: Node 12
      run: ./scripts/node_build.sh 12

    - name: Node 14
      run: ./scripts/node_build.sh 14

    - name: Node 15
      run: ./scripts/node_build.sh 15


  osx-nodejs:
    name: node.js OSX
    runs-on: macos-latest
    needs: linux-debug

    steps:
    - uses: actions/checkout@v2
      with:
        fetch-depth: 0

    - name: Setup
      run: ./scripts/node_version.sh

    - name: Node 10
      run: ./scripts/node_build.sh 10

    - name: Node 12
      run: ./scripts/node_build.sh 12

    - name: Node 14
      run: ./scripts/node_build.sh 14

    - name: Node 15
      run: ./scripts/node_build.sh 15

  linux-wasm-release:
    name: WebAssembly Release
    runs-on: ubuntu-20.04
    needs: linux-debug

    steps:
    - uses: actions/checkout@v2
      with:
        fetch-depth: 0

    - name: Build Amalgamation
      run: python scripts/amalgamation.py

    - name: Setup
      run: ./scripts/wasm_configure.sh

    - name: Build Library Module
      run: ./scripts/wasm_build_lib.sh Release

    - name: Build Test Module
      run: ./scripts/wasm_build_test.sh Release

    - name: Test WASM Module
      run: node ./test/wasm/hello_wasm_test.js

    - name: Package
      run: |
        zip -j duckdb-wasm32-nothreads.zip ./.wasm/build/duckdb.wasm
        python scripts/asset-upload-gha.py duckdb-wasm32-nothreads.zip

    - uses: actions/upload-artifact@v2
      with:
        name: duckdb-wasm32-nothreads
        path: |
          duckdb-wasm32-nothreads.zip<|MERGE_RESOLUTION|>--- conflicted
+++ resolved
@@ -314,13 +314,9 @@
       run: |
         python scripts/amalgamation.py
         zip -j duckdb_cli-linux-amd64.zip build/release/duckdb
-        zip -j duckdb_rest-linux-amd64.zip build/release/tools/rest/duckdb_rest_server
         zip -j libduckdb-linux-amd64.zip build/release/src/libduckdb*.so src/amalgamation/duckdb.hpp src/include/duckdb.h
         zip -j libduckdb-src.zip src/amalgamation/duckdb.hpp src/amalgamation/duckdb.cpp src/include/duckdb.h
-<<<<<<< HEAD
-=======
         zip -j duckdb_rest-linux-amd64.zip build/release/tools/rest/duckdb_rest_server
->>>>>>> 090a69c4
         python scripts/asset-upload-gha.py libduckdb-src.zip libduckdb-linux-amd64.zip duckdb_cli-linux-amd64.zip duckdb_rest-linux-amd64.zip duckdb_jdbc-linux-amd64.jar=build/release/tools/jdbc/duckdb_jdbc.jar
 
     - uses: actions/upload-artifact@v2
@@ -330,6 +326,7 @@
           libduckdb-linux-amd64.zip
           duckdb_cli-linux-amd64.zip
           build/release/tools/jdbc/duckdb_jdbc.jar
+
 
 
   linux-release-32:
