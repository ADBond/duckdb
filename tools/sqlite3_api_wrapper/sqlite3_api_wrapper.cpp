--- conflicted
+++ resolved
@@ -259,13 +259,6 @@
 		if (!pStmt) {
 			return;
 		}
-<<<<<<< HEAD
-=======
-		if (!pStmt->prepared) {
-			pStmt->db->last_error = ErrorData("Attempting sqlite3_step() on a non-successfully prepared statement");
-			return;
-		}
->>>>>>> b484c2d9
 		if (pStmt->result) {
 			pStmt->db->last_error = ErrorData("Statement has already been executed");
 			return;
@@ -284,12 +277,8 @@
 			// error in execute: clear prepared statement
 			pStmt->db->last_error = pStmt->result->GetErrorObject();
 			pStmt->prepared = nullptr;
-<<<<<<< HEAD
 			pStmt->pending = nullptr;
-			return nullptr;
-=======
 			return;
->>>>>>> b484c2d9
 		}
 		auto &materialized = (MaterializedQueryResult &)*pStmt->result;
 
