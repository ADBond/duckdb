<<<<<<< HEAD
from typing import Any, Callable, Union, overload, Optional
=======
import warnings
from typing import Any, Callable, Union, overload, Optional, List, Tuple
>>>>>>> 44c3e83b

from duckdb import (
    CaseExpression,
    CoalesceOperator,
    ColumnExpression,
    ConstantExpression,
    Expression,
    FunctionExpression,
    LambdaExpression
)

from ..errors import PySparkTypeError
from ..exception import ContributionsAcceptedError
from ._typing import ColumnOrName
from .column import Column, _get_expr


def _invoke_function_over_columns(name: str, *cols: "ColumnOrName") -> Column:
    """
    Invokes n-ary JVM function identified by name
    and wraps the result with :class:`~pyspark.sql.Column`.
    """
    cols = [_to_column_expr(expr) for expr in cols]
    return _invoke_function(name, *cols)


def col(column: str):
    return Column(ColumnExpression(column))


def upper(col: "ColumnOrName") -> Column:
    """
    Converts a string expression to upper case.

    .. versionadded:: 1.5.0

    .. versionchanged:: 3.4.0
        Supports Spark Connect.

    Parameters
    ----------
    col : :class:`~pyspark.sql.Column` or str
        target column to work on.

    Returns
    -------
    :class:`~pyspark.sql.Column`
        upper case values.

    Examples
    --------
    >>> df = spark.createDataFrame(["Spark", "PySpark", "Pandas API"], "STRING")
    >>> df.select(upper("value")).show()
    +------------+
    |upper(value)|
    +------------+
    |       SPARK|
    |     PYSPARK|
    |  PANDAS API|
    +------------+
    """
    return _invoke_function_over_columns("upper", col)


def ucase(str: "ColumnOrName") -> Column:
    """
    Returns `str` with all characters changed to uppercase.

    .. versionadded:: 3.5.0

    Parameters
    ----------
    str : :class:`~pyspark.sql.Column` or str
        Input column or strings.

    Examples
    --------
    >>> import pyspark.sql.functions as sf
    >>> spark.range(1).select(sf.ucase(sf.lit("Spark"))).show()
    +------------+
    |ucase(Spark)|
    +------------+
    |       SPARK|
    +------------+
    """
    return upper(str)


def when(condition: "Column", value: Any) -> Column:
    if not isinstance(condition, Column):
        raise TypeError("condition should be a Column")
    v = _get_expr(value)
    expr = CaseExpression(condition.expr, v)
    return Column(expr)


def _inner_expr_or_val(val):
    return val.expr if isinstance(val, Column) else val


def struct(*cols: Column) -> Column:
    return Column(
        FunctionExpression("struct_pack", *[_inner_expr_or_val(x) for x in cols])
    )


def array(
    *cols: Union["ColumnOrName", Union[List["ColumnOrName"], Tuple["ColumnOrName", ...]]]
) -> Column:
    """Creates a new array column.

    .. versionadded:: 1.4.0

    .. versionchanged:: 3.4.0
        Supports Spark Connect.

    Parameters
    ----------
    cols : :class:`~pyspark.sql.Column` or str
        column names or :class:`~pyspark.sql.Column`\\s that have
        the same data type.

    Returns
    -------
    :class:`~pyspark.sql.Column`
        a column of array type.

    Examples
    --------
    >>> df = spark.createDataFrame([("Alice", 2), ("Bob", 5)], ("name", "age"))
    >>> df.select(array('age', 'age').alias("arr")).collect()
    [Row(arr=[2, 2]), Row(arr=[5, 5])]
    >>> df.select(array([df.age, df.age]).alias("arr")).collect()
    [Row(arr=[2, 2]), Row(arr=[5, 5])]
    >>> df.select(array('age', 'age').alias("col")).printSchema()
    root
     |-- col: array (nullable = false)
     |    |-- element: long (containsNull = true)
    """
    if len(cols) == 1 and isinstance(cols[0], (list, set)):
        cols = cols[0]
    return _invoke_function_over_columns("list_value", *cols)


def lit(col: Any) -> Column:
    return col if isinstance(col, Column) else Column(ConstantExpression(col))


def _invoke_function(function: str, *arguments):
    return Column(FunctionExpression(function, *arguments))


def _to_column_expr(col: ColumnOrName) -> Expression:
    if isinstance(col, Column):
        return col.expr
    elif isinstance(col, str):
        return ColumnExpression(col)
    else:
        raise PySparkTypeError(
            error_class="NOT_COLUMN_OR_STR",
            message_parameters={"arg_name": "col", "arg_type": type(col).__name__},
        )

def regexp_replace(str: "ColumnOrName", pattern: str, replacement: str) -> Column:
    r"""Replace all substrings of the specified string value that match regexp with rep.

    .. versionadded:: 1.5.0

    Examples
    --------
    >>> df = spark.createDataFrame([('100-200',)], ['str'])
    >>> df.select(regexp_replace('str', r'(\d+)', '--').alias('d')).collect()
    [Row(d='-----')]
    """
    return _invoke_function(
        "regexp_replace",
        _to_column_expr(str),
        ConstantExpression(pattern),
        ConstantExpression(replacement),
        ConstantExpression("g"),
    )




def asc(col: "ColumnOrName") -> Column:
    """
    Returns a sort expression based on the ascending order of the given column name.

    .. versionadded:: 1.3.0

    .. versionchanged:: 3.4.0
        Supports Spark Connect.

    Parameters
    ----------
    col : :class:`~pyspark.sql.Column` or str
        target column to sort by in the ascending order.

    Returns
    -------
    :class:`~pyspark.sql.Column`
        the column specifying the order.

    Examples
    --------
    Sort by the column 'id' in the descending order.

    >>> df = spark.range(5)
    >>> df = df.sort(desc("id"))
    >>> df.show()
    +---+
    | id|
    +---+
    |  4|
    |  3|
    |  2|
    |  1|
    |  0|
    +---+

    Sort by the column 'id' in the ascending order.

    >>> df.orderBy(asc("id")).show()
    +---+
    | id|
    +---+
    |  0|
    |  1|
    |  2|
    |  3|
    |  4|
    +---+
    """
    return Column(_to_column_expr(col)).asc()


<<<<<<< HEAD
def array_distinct(col: "ColumnOrName") -> Column:
    """
    Collection function: removes duplicate values from the array.

    .. versionadded:: 2.4.0

    .. versionchanged:: 3.4.0
        Supports Spark Connect.

    Parameters
    ----------
    col : :class:`~pyspark.sql.Column` or str
        name of column or expression

    Returns
    -------
    :class:`~pyspark.sql.Column`
        an array of unique values.

    Examples
    --------
    >>> df = spark.createDataFrame([([1, 2, 3, 2],), ([4, 5, 5, 4],)], ['data'])
    >>> df.select(array_distinct(df.data)).collect()
    [Row(array_distinct(data)=[1, 2, 3]), Row(array_distinct(data)=[4, 5])]
    """
    return _invoke_function_over_columns("array_distinct", col)


def array_intersect(col1: "ColumnOrName", col2: "ColumnOrName") -> Column:
    """
    Collection function: returns an array of the elements in the intersection of col1 and col2,
    without duplicates.

    .. versionadded:: 2.4.0

    .. versionchanged:: 3.4.0
        Supports Spark Connect.

    Parameters
    ----------
    col1 : :class:`~pyspark.sql.Column` or str
        name of column containing array
    col2 : :class:`~pyspark.sql.Column` or str
        name of column containing array

    Returns
    -------
    :class:`~pyspark.sql.Column`
        an array of values in the intersection of two arrays.

    Examples
    --------
    >>> from pyspark.sql import Row
    >>> df = spark.createDataFrame([Row(c1=["b", "a", "c"], c2=["c", "d", "a", "f"])])
    >>> df.select(array_intersect(df.c1, df.c2)).collect()
    [Row(array_intersect(c1, c2)=['a', 'c'])]
    """
    return _invoke_function_over_columns("array_intersect", col1, col2)


def array_union(col1: "ColumnOrName", col2: "ColumnOrName") -> Column:
    """
    Collection function: returns an array of the elements in the union of col1 and col2,
    without duplicates.

    .. versionadded:: 2.4.0

    .. versionchanged:: 3.4.0
        Supports Spark Connect.

    Parameters
    ----------
    col1 : :class:`~pyspark.sql.Column` or str
        name of column containing array
    col2 : :class:`~pyspark.sql.Column` or str
        name of column containing array

    Returns
    -------
    :class:`~pyspark.sql.Column`
        an array of values in union of two arrays.

    Examples
    --------
    >>> from pyspark.sql import Row
    >>> df = spark.createDataFrame([Row(c1=["b", "a", "c"], c2=["c", "d", "a", "f"])])
    >>> df.select(array_union(df.c1, df.c2)).collect()
    [Row(array_union(c1, c2)=['b', 'a', 'c', 'd', 'f'])]
    """
    return _invoke_function_over_columns("array_distinct", _invoke_function_over_columns("array_concat", col1, col2))


def array_max(col: "ColumnOrName") -> Column:
    """
    Collection function: returns the maximum value of the array.

    .. versionadded:: 2.4.0

    .. versionchanged:: 3.4.0
        Supports Spark Connect.

    Parameters
    ----------
    col : :class:`~pyspark.sql.Column` or str
        name of column or expression

    Returns
    -------
    :class:`~pyspark.sql.Column`
        maximum value of an array.

    Examples
    --------
    >>> df = spark.createDataFrame([([2, 1, 3],), ([None, 10, -1],)], ['data'])
    >>> df.select(array_max(df.data).alias('max')).collect()
    [Row(max=3), Row(max=10)]
    """
    return _invoke_function("array_extract", _to_column_expr(_invoke_function_over_columns("array_sort", col)), _get_expr(-1))


def array_min(col: "ColumnOrName") -> Column:
    """
    Collection function: returns the minimum value of the array.

    .. versionadded:: 2.4.0

    .. versionchanged:: 3.4.0
        Supports Spark Connect.

    Parameters
    ----------
    col : :class:`~pyspark.sql.Column` or str
        name of column or expression

    Returns
    -------
    :class:`~pyspark.sql.Column`
        minimum value of array.

    Examples
    --------
    >>> df = spark.createDataFrame([([2, 1, 3],), ([None, 10, -1],)], ['data'])
    >>> df.select(array_min(df.data).alias('min')).collect()
    [Row(min=1), Row(min=-1)]
    """
    return _invoke_function("array_extract", _to_column_expr(_invoke_function_over_columns("array_sort", col)), _get_expr(1))


def avg(col: "ColumnOrName") -> Column:
=======
def asc_nulls_first(col: "ColumnOrName") -> Column:
>>>>>>> 44c3e83b
    """
    Returns a sort expression based on the ascending order of the given
    column name, and null values return before non-null values.

    .. versionadded:: 2.4.0

    .. versionchanged:: 3.4.0
        Supports Spark Connect.

    Parameters
    ----------
    col : :class:`~pyspark.sql.Column` or str
        target column to sort by in the ascending order.

    Returns
    -------
    :class:`~pyspark.sql.Column`
        the column specifying the order.

    Examples
    --------
    >>> df1 = spark.createDataFrame([(1, "Bob"),
    ...                              (0, None),
    ...                              (2, "Alice")], ["age", "name"])
    >>> df1.sort(asc_nulls_first(df1.name)).show()
    +---+-----+
    |age| name|
    +---+-----+
    |  0| NULL|
    |  2|Alice|
    |  1|  Bob|
    +---+-----+

    """
    return asc(col).nulls_first()


def asc_nulls_last(col: "ColumnOrName") -> Column:
    """
    Returns a sort expression based on the ascending order of the given
    column name, and null values appear after non-null values.

    .. versionadded:: 2.4.0

    .. versionchanged:: 3.4.0
        Supports Spark Connect.

    Parameters
    ----------
    col : :class:`~pyspark.sql.Column` or str
        target column to sort by in the ascending order.

    Returns
    -------
    :class:`~pyspark.sql.Column`
        the column specifying the order.

    Examples
    --------
    >>> df1 = spark.createDataFrame([(0, None),
    ...                              (1, "Bob"),
    ...                              (2, "Alice")], ["age", "name"])
    >>> df1.sort(asc_nulls_last(df1.name)).show()
    +---+-----+
    |age| name|
    +---+-----+
    |  2|Alice|
    |  1|  Bob|
    |  0| NULL|
    +---+-----+

    """
    return asc(col).nulls_last()


def desc(col: "ColumnOrName") -> Column:
    """
    Returns a sort expression based on the descending order of the given column name.

    .. versionadded:: 1.3.0

    .. versionchanged:: 3.4.0
        Supports Spark Connect.

    Parameters
    ----------
    col : :class:`~pyspark.sql.Column` or str
        target column to sort by in the descending order.

    Returns
    -------
    :class:`~pyspark.sql.Column`
        the column specifying the order.

    Examples
    --------
    Sort by the column 'id' in the descending order.

    >>> spark.range(5).orderBy(desc("id")).show()
    +---+
    | id|
    +---+
    |  4|
    |  3|
    |  2|
    |  1|
    |  0|
    +---+
    """
    return Column(_to_column_expr(col)).desc()


def desc_nulls_first(col: "ColumnOrName") -> Column:
    """
    Returns a sort expression based on the descending order of the given
    column name, and null values appear before non-null values.

    .. versionadded:: 2.4.0

    .. versionchanged:: 3.4.0
        Supports Spark Connect.

    Parameters
    ----------
    col : :class:`~pyspark.sql.Column` or str
        target column to sort by in the descending order.

    Returns
    -------
    :class:`~pyspark.sql.Column`
        the column specifying the order.

    Examples
    --------
    >>> df1 = spark.createDataFrame([(0, None),
    ...                              (1, "Bob"),
    ...                              (2, "Alice")], ["age", "name"])
    >>> df1.sort(desc_nulls_first(df1.name)).show()
    +---+-----+
    |age| name|
    +---+-----+
    |  0| NULL|
    |  1|  Bob|
    |  2|Alice|
    +---+-----+

    """
    return desc(col).nulls_first()


def desc_nulls_last(col: "ColumnOrName") -> Column:
    """
    Returns a sort expression based on the descending order of the given
    column name, and null values appear after non-null values.

    .. versionadded:: 2.4.0

    .. versionchanged:: 3.4.0
        Supports Spark Connect.

    Parameters
    ----------
    col : :class:`~pyspark.sql.Column` or str
        target column to sort by in the descending order.

    Returns
    -------
    :class:`~pyspark.sql.Column`
        the column specifying the order.

    Examples
    --------
    >>> df1 = spark.createDataFrame([(0, None),
    ...                              (1, "Bob"),
    ...                              (2, "Alice")], ["age", "name"])
    >>> df1.sort(desc_nulls_last(df1.name)).show()
    +---+-----+
    |age| name|
    +---+-----+
    |  1|  Bob|
    |  2|Alice|
    |  0| NULL|
    +---+-----+

    """
    return desc(col).nulls_last()


<<<<<<< HEAD
def any_value(col: "ColumnOrName") -> Column:
    """Returns some value of `col` for a group of rows.

    .. versionadded:: 3.5.0

    Parameters
    ----------
    col : :class:`~pyspark.sql.Column` or str
        target column to work on.
    ignorenulls : :class:`~pyspark.sql.Column` or bool
        if first value is null then look for first non-null value.

    Returns
    -------
    :class:`~pyspark.sql.Column`
        some value of `col` for a group of rows.

    Examples
    --------
    >>> df = spark.createDataFrame([(None, 1),
    ...                             ("a", 2),
    ...                             ("a", 3),
    ...                             ("b", 8),
    ...                             ("b", 2)], ["c1", "c2"])
    >>> df.select(any_value('c1'), any_value('c2')).collect()
    [Row(any_value(c1)=None, any_value(c2)=1)]
    >>> df.select(any_value('c1', True), any_value('c2', True)).collect()
    [Row(any_value(c1)='a', any_value(c2)=1)]
    """
    return _invoke_function_over_columns("any_value", col)


def count(col: "ColumnOrName") -> Column:
=======
def left(str: "ColumnOrName", len: "ColumnOrName") -> Column:
>>>>>>> 44c3e83b
    """
    Returns the leftmost `len`(`len` can be string type) characters from the string `str`,
    if `len` is less or equal than 0 the result is an empty string.

    .. versionadded:: 3.5.0

    Parameters
    ----------
    str : :class:`~pyspark.sql.Column` or str
        Input column or strings.
    len : :class:`~pyspark.sql.Column` or str
        Input column or strings, the leftmost `len`.

    Examples
    --------
    >>> df = spark.createDataFrame([("Spark SQL", 3,)], ['a', 'b'])
    >>> df.select(left(df.a, df.b).alias('r')).collect()
    [Row(r='Spa')]
    """
    len = _to_column_expr(len)
    return Column(
        CaseExpression(len <= ConstantExpression(0), ConstantExpression("")).otherwise(
            FunctionExpression(
                "array_slice", _to_column_expr(str), ConstantExpression(0), len
            )
        )
    )


def right(str: "ColumnOrName", len: "ColumnOrName") -> Column:
    """
    Returns the rightmost `len`(`len` can be string type) characters from the string `str`,
    if `len` is less or equal than 0 the result is an empty string.

    .. versionadded:: 3.5.0

    Parameters
    ----------
    str : :class:`~pyspark.sql.Column` or str
        Input column or strings.
    len : :class:`~pyspark.sql.Column` or str
        Input column or strings, the rightmost `len`.

    Examples
    --------
    >>> df = spark.createDataFrame([("Spark SQL", 3,)], ['a', 'b'])
    >>> df.select(right(df.a, df.b).alias('r')).collect()
    [Row(r='SQL')]
    """
    len = _to_column_expr(len)
    return Column(
        CaseExpression(len <= ConstantExpression(0), ConstantExpression("")).otherwise(
            FunctionExpression(
                "array_slice", _to_column_expr(str), -len, ConstantExpression(-1)
            )
        )
    )


def levenshtein(
    left: "ColumnOrName", right: "ColumnOrName", threshold: Optional[int] = None
) -> Column:
    """Computes the Levenshtein distance of the two given strings.

    .. versionadded:: 1.5.0

    .. versionchanged:: 3.4.0
        Supports Spark Connect.

    Parameters
    ----------
    left : :class:`~pyspark.sql.Column` or str
        first column value.
    right : :class:`~pyspark.sql.Column` or str
        second column value.
    threshold : int, optional
        if set when the levenshtein distance of the two given strings
        less than or equal to a given threshold then return result distance, or -1

        .. versionchanged: 3.5.0
            Added ``threshold`` argument.

    Returns
    -------
    :class:`~pyspark.sql.Column`
        Levenshtein distance as integer value.

    Examples
    --------
    >>> df0 = spark.createDataFrame([('kitten', 'sitting',)], ['l', 'r'])
    >>> df0.select(levenshtein('l', 'r').alias('d')).collect()
    [Row(d=3)]
    >>> df0.select(levenshtein('l', 'r', 2).alias('d')).collect()
    [Row(d=-1)]
    """
<<<<<<< HEAD
    return _invoke_function_over_columns("count", col)


def approx_count_distinct(col: "ColumnOrName", rsd: Optional[float] = None) -> Column:
    """Aggregate function: returns a new :class:`~pyspark.sql.Column` for approximate distinct count
    of column `col`.

    .. versionadded:: 2.1.0

    .. versionchanged:: 3.4.0
        Supports Spark Connect.

    Parameters
    ----------
    col : :class:`~pyspark.sql.Column` or str
    rsd : float, optional
        maximum relative standard deviation allowed (default = 0.05).
        For rsd < 0.01, it is more efficient to use :func:`count_distinct`

    Returns
    -------
    :class:`~pyspark.sql.Column`
        the column of computed results.

    Examples
    --------
    >>> df = spark.createDataFrame([1,2,2,3], "INT")
    >>> df.agg(approx_count_distinct("value").alias('distinct_values')).show()
    +---------------+
    |distinct_values|
    +---------------+
    |              3|
    +---------------+
    """
    if rsd is not None:
        raise ValueError("rsd is not supported by DuckDB")
    return _invoke_function_over_columns("approx_count_distinct", col)




@overload
def transform(col: "ColumnOrName", f: Callable[[Column], Column]) -> Column: ...


@overload
def transform(col: "ColumnOrName", f: Callable[[Column, Column], Column]) -> Column: ...
=======
    distance = _invoke_function_over_columns("levenshtein", left, right)
    if threshold is None:
        return distance
    else:
        distance = _to_column_expr(distance)
        return Column(CaseExpression(distance <= ConstantExpression(threshold), distance).otherwise(ConstantExpression(-1)))
>>>>>>> 44c3e83b


def lpad(col: "ColumnOrName", len: int, pad: str) -> Column:
    """
    Left-pad the string column to width `len` with `pad`.

    .. versionadded:: 1.5.0

    .. versionchanged:: 3.4.0
        Supports Spark Connect.

    Parameters
    ----------
    col : :class:`~pyspark.sql.Column` or str
        target column to work on.
    len : int
        length of the final string.
    pad : str
        chars to prepend.

    Returns
    -------
    :class:`~pyspark.sql.Column`
        left padded result.

    Examples
    --------
    >>> df = spark.createDataFrame([('abcd',)], ['s',])
    >>> df.select(lpad(df.s, 6, '#').alias('s')).collect()
    [Row(s='##abcd')]
    """
    return _invoke_function("lpad", _to_column_expr(col), ConstantExpression(len), ConstantExpression(pad))


def rpad(col: "ColumnOrName", len: int, pad: str) -> Column:
    """
    Right-pad the string column to width `len` with `pad`.

    .. versionadded:: 1.5.0

    .. versionchanged:: 3.4.0
        Supports Spark Connect.

    Parameters
    ----------
    col : :class:`~pyspark.sql.Column` or str
        target column to work on.
    len : int
        length of the final string.
    pad : str
        chars to append.

    Returns
    -------
    :class:`~pyspark.sql.Column`
        right padded result.

    Examples
    --------
    >>> df = spark.createDataFrame([('abcd',)], ['s',])
    >>> df.select(rpad(df.s, 6, '#').alias('s')).collect()
    [Row(s='abcd##')]
    """
    return _invoke_function("rpad", _to_column_expr(col), ConstantExpression(len), ConstantExpression(pad))


def ascii(col: "ColumnOrName") -> Column:
    """
    Computes the numeric value of the first character of the string column.

    .. versionadded:: 1.5.0

    .. versionchanged:: 3.4.0
        Supports Spark Connect.

    Parameters
    ----------
    col : :class:`~pyspark.sql.Column` or str
        target column to work on.

    Returns
    -------
    :class:`~pyspark.sql.Column`
        numeric value.

    Examples
    --------
    >>> df = spark.createDataFrame(["Spark", "PySpark", "Pandas API"], "STRING")
    >>> df.select(ascii("value")).show()
    +------------+
    |ascii(value)|
    +------------+
    |          83|
    |          80|
    |          80|
    +------------+
    """
    return _invoke_function_over_columns("ascii", col)


def asin(col: "ColumnOrName") -> Column:
    """
    Computes inverse sine of the input column.

    .. versionadded:: 1.4.0

    .. versionchanged:: 3.4.0
        Supports Spark Connect.

    Parameters
    ----------
    col : :class:`~pyspark.sql.Column` or str
        target column to compute on.

    Returns
    -------
    :class:`~pyspark.sql.Column`
        inverse sine of `col`, as if computed by `java.lang.Math.asin()`

    Examples
    --------
    >>> df = spark.createDataFrame([(0,), (2,)])
    >>> df.select(asin(df.schema.fieldNames()[0])).show()
    +--------+
    |ASIN(_1)|
    +--------+
    |     0.0|
    |     NaN|
    +--------+
    """
    col = _to_column_expr(col)
    # FIXME: ConstantExpression(float("nan")) gives NULL and not NaN
    return Column(CaseExpression((col < -1.0) | (col > 1.0), ConstantExpression(float("nan"))).otherwise(FunctionExpression("asin", col)))



def array_agg(col: "ColumnOrName") -> Column:
    """
    Aggregate function: returns a list of objects with duplicates.

    .. versionadded:: 3.5.0

    Parameters
    ----------
    col : :class:`~pyspark.sql.Column` or str
        target column to compute on.

    Returns
    -------
    :class:`~pyspark.sql.Column`
        list of objects with duplicates.

    Examples
    --------
    >>> df = spark.createDataFrame([[1],[1],[2]], ["c"])
    >>> df.agg(array_agg('c').alias('r')).collect()
    [Row(r=[1, 1, 2])]
    """
    return _invoke_function_over_columns("list", col)


def array_append(col: "ColumnOrName", value: Any) -> Column:
    """
    Collection function: returns an array of the elements in col1 along
    with the added element in col2 at the last of the array.

    .. versionadded:: 3.4.0

    Parameters
    ----------
    col : :class:`~pyspark.sql.Column` or str
        name of column containing array
    value :
        a literal value, or a :class:`~pyspark.sql.Column` expression.

    Returns
    -------
    :class:`~pyspark.sql.Column`
        an array of values from first array along with the element.

    Notes
    -----
    Supports Spark Connect.

    Examples
    --------
    >>> from pyspark.sql import Row
    >>> df = spark.createDataFrame([Row(c1=["b", "a", "c"], c2="c")])
    >>> df.select(array_append(df.c1, df.c2)).collect()
    [Row(array_append(c1, c2)=['b', 'a', 'c', 'c'])]
    >>> df.select(array_append(df.c1, 'x')).collect()
    [Row(array_append(c1, x)=['b', 'a', 'c', 'x'])]
    """
    return _invoke_function("list_append", _to_column_expr(col), _get_expr(value))


def array_insert(
    arr: "ColumnOrName", pos: Union["ColumnOrName", int], value: Any
) -> Column:
    """
    Collection function: adds an item into a given array at a specified array index.
    Array indices start at 1, or start from the end if index is negative.
    Index above array size appends the array, or prepends the array if index is negative,
    with 'null' elements.

    .. versionadded:: 3.4.0

    Parameters
    ----------
    arr : :class:`~pyspark.sql.Column` or str
        name of column containing an array
    pos : :class:`~pyspark.sql.Column` or str or int
        name of Numeric type column indicating position of insertion
        (starting at index 1, negative position is a start from the back of the array)
    value :
        a literal value, or a :class:`~pyspark.sql.Column` expression.

    Returns
    -------
    :class:`~pyspark.sql.Column`
        an array of values, including the new specified value

    Notes
    -----
    Supports Spark Connect.

    Examples
    --------
    >>> df = spark.createDataFrame(
    ...     [(['a', 'b', 'c'], 2, 'd'), (['c', 'b', 'a'], -2, 'd')],
    ...     ['data', 'pos', 'val']
    ... )
    >>> df.select(array_insert(df.data, df.pos.cast('integer'), df.val).alias('data')).collect()
    [Row(data=['a', 'd', 'b', 'c']), Row(data=['c', 'b', 'd', 'a'])]
    >>> df.select(array_insert(df.data, 5, 'hello').alias('data')).collect()
    [Row(data=['a', 'b', 'c', None, 'hello']), Row(data=['c', 'b', 'a', None, 'hello'])]
    """
    pos = _get_expr(pos)
    arr = _to_column_expr(arr)
    # Depending on if the position is positive or not, we need to interpret it differently.
    # This is because negative numbers are relative to the end of the NEW list.
    # For example, if it's -2, it's expected that the inserted value is at the second position
    # in the NEW list.
    pos_is_positive = pos > 0

    list_length_plus_1 = FunctionExpression("add", FunctionExpression("len", arr), 1)

    # If the position is above the list size plus 1, first extend the list with the
    # relevant number of nulls to get the list to the size of (pos - 1).
    list_ = CaseExpression(
        pos > list_length_plus_1,
        FunctionExpression("list_resize", arr, FunctionExpression("subtract", pos, 1)),
    ).otherwise(
        CaseExpression(
            (pos < 0) & (FunctionExpression("abs", pos) > list_length_plus_1),
            FunctionExpression(
                "list_concat",
                FunctionExpression(
                    "list_resize",
                    FunctionExpression("list_value", None),
                    FunctionExpression(
                        "subtract", FunctionExpression("abs", pos), list_length_plus_1
                    ),
                ),
                arr,
            ),
        ).otherwise(arr)
    )

    # We slice the array into two parts, insert the value in between and concatenate the two parts
    # together again.
    return _invoke_function(
        "list_concat",
        FunctionExpression(
            "list_concat",
            # First part of the list
            FunctionExpression(
                "list_slice",
                list_,
                1,
                CaseExpression(
                    pos_is_positive, FunctionExpression("subtract", pos, 1)
                ).otherwise(pos),
            ),
            # Here we insert the value at the specified position
            FunctionExpression("list_value", _get_expr(value)),
        ),
        # The remainder of the list
        FunctionExpression(
            "list_slice",
            list_,
            CaseExpression(pos_is_positive, pos).otherwise(
                FunctionExpression("add", pos, 1)
            ),
            -1,
        ),
    )


def array_contains(col: "ColumnOrName", value: Any) -> Column:
    """
    Collection function: returns null if the array is null, true if the array contains the
    given value, and false otherwise.

    Parameters
    ----------
    col : :class:`~pyspark.sql.Column` or str
        name of column containing array
    value :
        value or column to check for in array

    Returns
    -------
    :class:`~pyspark.sql.Column`
        a column of Boolean type.

    Examples
    --------
    >>> df = spark.createDataFrame([(["a", "b", "c"],), ([],)], ['data'])
    >>> df.select(array_contains(df.data, "a")).collect()
    [Row(array_contains(data, a)=True), Row(array_contains(data, a)=False)]
    >>> df.select(array_contains(df.data, lit("a"))).collect()
    [Row(array_contains(data, a)=True), Row(array_contains(data, a)=False)]
    """
    value = _get_expr(value)
    return _invoke_function("array_contains", _to_column_expr(col), value)


def array_distinct(col: "ColumnOrName") -> Column:
    """
    Collection function: removes duplicate values from the array.

    .. versionadded:: 2.4.0

    .. versionchanged:: 3.4.0
        Supports Spark Connect.

    Parameters
    ----------
    col : :class:`~pyspark.sql.Column` or str
        name of column or expression

    Returns
    -------
    :class:`~pyspark.sql.Column`
        an array of unique values.

    Examples
    --------
    >>> df = spark.createDataFrame([([1, 2, 3, 2],), ([4, 5, 5, 4],)], ['data'])
    >>> df.select(array_distinct(df.data)).collect()
    [Row(array_distinct(data)=[1, 2, 3]), Row(array_distinct(data)=[4, 5])]
    """
    return _invoke_function_over_columns("array_distinct", col)


def array_intersect(col1: "ColumnOrName", col2: "ColumnOrName") -> Column:
    """
    Collection function: returns an array of the elements in the intersection of col1 and col2,
    without duplicates.

    .. versionadded:: 2.4.0

    .. versionchanged:: 3.4.0
        Supports Spark Connect.

    Parameters
    ----------
    col1 : :class:`~pyspark.sql.Column` or str
        name of column containing array
    col2 : :class:`~pyspark.sql.Column` or str
        name of column containing array

    Returns
    -------
    :class:`~pyspark.sql.Column`
        an array of values in the intersection of two arrays.

    Examples
    --------
    >>> from pyspark.sql import Row
    >>> df = spark.createDataFrame([Row(c1=["b", "a", "c"], c2=["c", "d", "a", "f"])])
    >>> df.select(array_intersect(df.c1, df.c2)).collect()
    [Row(array_intersect(c1, c2)=['a', 'c'])]
    """
    return _invoke_function_over_columns("array_intersect", col1, col2)


def array_union(col1: "ColumnOrName", col2: "ColumnOrName") -> Column:
    """
    Collection function: returns an array of the elements in the union of col1 and col2,
    without duplicates.

    .. versionadded:: 2.4.0

    .. versionchanged:: 3.4.0
        Supports Spark Connect.

    Parameters
    ----------
    col1 : :class:`~pyspark.sql.Column` or str
        name of column containing array
    col2 : :class:`~pyspark.sql.Column` or str
        name of column containing array

    Returns
    -------
    :class:`~pyspark.sql.Column`
        an array of values in union of two arrays.

    Examples
    --------
    >>> from pyspark.sql import Row
    >>> df = spark.createDataFrame([Row(c1=["b", "a", "c"], c2=["c", "d", "a", "f"])])
    >>> df.select(array_union(df.c1, df.c2)).collect()
    [Row(array_union(c1, c2)=['b', 'a', 'c', 'd', 'f'])]
    """
    return _invoke_function_over_columns("array_distinct", _invoke_function_over_columns("array_concat", col1, col2))


def array_max(col: "ColumnOrName") -> Column:
    """
    Collection function: returns the maximum value of the array.

    .. versionadded:: 2.4.0

    .. versionchanged:: 3.4.0
        Supports Spark Connect.

    Parameters
    ----------
    col : :class:`~pyspark.sql.Column` or str
        name of column or expression

    Returns
    -------
    :class:`~pyspark.sql.Column`
        maximum value of an array.

    Examples
    --------
    >>> df = spark.createDataFrame([([2, 1, 3],), ([None, 10, -1],)], ['data'])
    >>> df.select(array_max(df.data).alias('max')).collect()
    [Row(max=3), Row(max=10)]
    """
    return _invoke_function("array_extract", _to_column_expr(_invoke_function_over_columns("array_sort", col)), _get_expr(-1))


def array_min(col: "ColumnOrName") -> Column:
    """
    Collection function: returns the minimum value of the array.

    .. versionadded:: 2.4.0

    .. versionchanged:: 3.4.0
        Supports Spark Connect.

    Parameters
    ----------
    col : :class:`~pyspark.sql.Column` or str
        name of column or expression

    Returns
    -------
    :class:`~pyspark.sql.Column`
        minimum value of array.

    Examples
    --------
    >>> df = spark.createDataFrame([([2, 1, 3],), ([None, 10, -1],)], ['data'])
    >>> df.select(array_min(df.data).alias('min')).collect()
    [Row(min=1), Row(min=-1)]
    """
    return _invoke_function("array_extract", _to_column_expr(_invoke_function_over_columns("array_sort", col)), _get_expr(1))


def avg(col: "ColumnOrName") -> Column:
    """
    Aggregate function: returns the average of the values in a group.

    .. versionadded:: 1.3.0

    .. versionchanged:: 3.4.0
        Supports Spark Connect.

    Parameters
    ----------
    col : :class:`~pyspark.sql.Column` or str
        target column to compute on.

    Returns
    -------
    :class:`~pyspark.sql.Column`
        the column for computed results.

    Examples
    --------
    >>> df = spark.range(10)
    >>> df.select(avg(col("id"))).show()
    +-------+
    |avg(id)|
    +-------+
    |    4.5|
    +-------+
    """
    return _invoke_function_over_columns("avg", col)


<<<<<<< HEAD
def endswith(str: "ColumnOrName", suffix: "ColumnOrName") -> Column:
    """
    Returns a boolean. The value is True if str ends with suffix.
    Returns NULL if either input expression is NULL. Otherwise, returns False.
    Both str or suffix must be of STRING or BINARY type.

    .. versionadded:: 3.5.0

    Parameters
    ----------
    str : :class:`~pyspark.sql.Column` or str
        A column of string.
    suffix : :class:`~pyspark.sql.Column` or str
        A column of string, the suffix.

    Examples
    --------
    >>> df = spark.createDataFrame([("Spark SQL", "Spark",)], ["a", "b"])
    >>> df.select(endswith(df.a, df.b).alias('r')).collect()
    [Row(r=False)]

    >>> df = spark.createDataFrame([("414243", "4243",)], ["e", "f"])
    >>> df = df.select(to_binary("e").alias("e"), to_binary("f").alias("f"))
    >>> df.printSchema()
    root
     |-- e: binary (nullable = true)
     |-- f: binary (nullable = true)
    >>> df.select(endswith("e", "f"), endswith("f", "e")).show()
    +--------------+--------------+
    |endswith(e, f)|endswith(f, e)|
    +--------------+--------------+
    |          true|         false|
    +--------------+--------------+
    """
    return _invoke_function_over_columns("suffix", str, suffix)


def startswith(str: "ColumnOrName", prefix: "ColumnOrName") -> Column:
    """
    Returns a boolean. The value is True if str starts with prefix.
    Returns NULL if either input expression is NULL. Otherwise, returns False.
    Both str or prefix must be of STRING or BINARY type.

    .. versionadded:: 3.5.0

    Parameters
    ----------
    str : :class:`~pyspark.sql.Column` or str
        A column of string.
    prefix : :class:`~pyspark.sql.Column` or str
        A column of string, the prefix.

    Examples
    --------
    >>> df = spark.createDataFrame([("Spark SQL", "Spark",)], ["a", "b"])
    >>> df.select(startswith(df.a, df.b).alias('r')).collect()
    [Row(r=True)]

    >>> df = spark.createDataFrame([("414243", "4142",)], ["e", "f"])
    >>> df = df.select(to_binary("e").alias("e"), to_binary("f").alias("f"))
    >>> df.printSchema()
    root
     |-- e: binary (nullable = true)
     |-- f: binary (nullable = true)
    >>> df.select(startswith("e", "f"), startswith("f", "e")).show()
    +----------------+----------------+
    |startswith(e, f)|startswith(f, e)|
    +----------------+----------------+
    |            true|           false|
    +----------------+----------------+
    """
    return _invoke_function_over_columns("starts_with", str, prefix)


def length(col: "ColumnOrName") -> Column:
    """Computes the character length of string data or number of bytes of binary data.
    The length of character data includes the trailing spaces. The length of binary data
    includes binary zeros.
=======
def sum(col: "ColumnOrName") -> Column:
    """
    Aggregate function: returns the sum of all values in the expression.
>>>>>>> 44c3e83b

    .. versionadded:: 1.3.0

    .. versionchanged:: 3.4.0
        Supports Spark Connect.

    Parameters
    ----------
    col : :class:`~pyspark.sql.Column` or str
        target column to compute on.

    Returns
    -------
    :class:`~pyspark.sql.Column`
        the column for computed results.

    Examples
    --------
    >>> df = spark.range(10)
    >>> df.select(sum(df["id"])).show()
    +-------+
    |sum(id)|
    +-------+
    |     45|
    +-------+
    """
    return _invoke_function_over_columns("sum", col)


def max(col: "ColumnOrName") -> Column:
    """
    Aggregate function: returns the maximum value of the expression in a group.

    .. versionadded:: 1.3.0

    .. versionchanged:: 3.4.0
        Supports Spark Connect.

    Parameters
    ----------
    col : :class:`~pyspark.sql.Column` or str
        target column to compute on.

    Returns
    -------
    :class:`~pyspark.sql.Column`
        column for computed results.

    Examples
    --------
    >>> df = spark.range(10)
    >>> df.select(max(col("id"))).show()
    +-------+
    |max(id)|
    +-------+
    |      9|
    +-------+
    """
    return _invoke_function_over_columns("max", col)


def mean(col: "ColumnOrName") -> Column:
    """
    Aggregate function: returns the average of the values in a group.
    An alias of :func:`avg`.

    .. versionadded:: 1.4.0

    .. versionchanged:: 3.4.0
        Supports Spark Connect.

    Parameters
    ----------
    col : :class:`~pyspark.sql.Column` or str
        target column to compute on.

    Returns
    -------
    :class:`~pyspark.sql.Column`
        the column for computed results.

    Examples
    --------
    >>> df = spark.range(10)
    >>> df.select(mean(df.id)).show()
    +-------+
    |avg(id)|
    +-------+
    |    4.5|
    +-------+
    """
    return _invoke_function_over_columns("mean", col)


def median(col: "ColumnOrName") -> Column:
    """
    Returns the median of the values in a group.

    .. versionadded:: 3.4.0

    Parameters
    ----------
    col : :class:`~pyspark.sql.Column` or str
        target column to compute on.

    Returns
    -------
    :class:`~pyspark.sql.Column`
        the median of the values in a group.

    Notes
    -----
    Supports Spark Connect.

    Examples
    --------
    >>> df = spark.createDataFrame([
    ...     ("Java", 2012, 20000), ("dotNET", 2012, 5000),
    ...     ("Java", 2012, 22000), ("dotNET", 2012, 10000),
    ...     ("dotNET", 2013, 48000), ("Java", 2013, 30000)],
    ...     schema=("course", "year", "earnings"))
    >>> df.groupby("course").agg(median("earnings")).show()
    +------+----------------+
    |course|median(earnings)|
    +------+----------------+
    |  Java|         22000.0|
    |dotNET|         10000.0|
    +------+----------------+
    """
    return _invoke_function_over_columns("median", col)


def mode(col: "ColumnOrName") -> Column:
    """
    Returns the most frequent value in a group.

    .. versionadded:: 3.4.0

    Parameters
    ----------
    col : :class:`~pyspark.sql.Column` or str
        target column to compute on.

    Returns
    -------
    :class:`~pyspark.sql.Column`
        the most frequent value in a group.

    Notes
    -----
    Supports Spark Connect.

    Examples
    --------
    >>> df = spark.createDataFrame([
    ...     ("Java", 2012, 20000), ("dotNET", 2012, 5000),
    ...     ("Java", 2012, 20000), ("dotNET", 2012, 5000),
    ...     ("dotNET", 2013, 48000), ("Java", 2013, 30000)],
    ...     schema=("course", "year", "earnings"))
    >>> df.groupby("course").agg(mode("year")).show()
    +------+----------+
    |course|mode(year)|
    +------+----------+
    |  Java|      2012|
    |dotNET|      2012|
    +------+----------+
    """
    return _invoke_function_over_columns("mode", col)


def min(col: "ColumnOrName") -> Column:
    """
    Aggregate function: returns the minimum value of the expression in a group.

    .. versionadded:: 1.3.0

    .. versionchanged:: 3.4.0
        Supports Spark Connect.

    Parameters
    ----------
    col : :class:`~pyspark.sql.Column` or str
        target column to compute on.

    Returns
    -------
    :class:`~pyspark.sql.Column`
        column for computed results.

    Examples
    --------
    >>> df = spark.range(10)
    >>> df.select(min(df.id)).show()
    +-------+
    |min(id)|
    +-------+
    |      0|
    +-------+
    """
    return _invoke_function_over_columns("min", col)


def any_value(col: "ColumnOrName") -> Column:
    """Returns some value of `col` for a group of rows.

    .. versionadded:: 3.5.0

    Parameters
    ----------
    col : :class:`~pyspark.sql.Column` or str
        target column to work on.
    ignorenulls : :class:`~pyspark.sql.Column` or bool
        if first value is null then look for first non-null value.

    Returns
    -------
    :class:`~pyspark.sql.Column`
        some value of `col` for a group of rows.

    Examples
    --------
    >>> df = spark.createDataFrame([(None, 1),
    ...                             ("a", 2),
    ...                             ("a", 3),
    ...                             ("b", 8),
    ...                             ("b", 2)], ["c1", "c2"])
    >>> df.select(any_value('c1'), any_value('c2')).collect()
    [Row(any_value(c1)=None, any_value(c2)=1)]
    >>> df.select(any_value('c1', True), any_value('c2', True)).collect()
    [Row(any_value(c1)='a', any_value(c2)=1)]
    """
    return _invoke_function_over_columns("any_value", col)


def count(col: "ColumnOrName") -> Column:
    """
    Aggregate function: returns the number of items in a group.

    .. versionadded:: 1.3.0

    .. versionchanged:: 3.4.0
        Supports Spark Connect.

    Parameters
    ----------
    col : :class:`~pyspark.sql.Column` or str
        target column to compute on.

    Returns
    -------
    :class:`~pyspark.sql.Column`
        column for computed results.

    Examples
    --------
    Count by all columns (start), and by a column that does not count ``None``.

    >>> df = spark.createDataFrame([(None,), ("a",), ("b",), ("c",)], schema=["alphabets"])
    >>> df.select(count(expr("*")), count(df.alphabets)).show()
    +--------+----------------+
    |count(1)|count(alphabets)|
    +--------+----------------+
    |       4|               3|
    +--------+----------------+
    """
    return _invoke_function_over_columns("count", col)


def approx_count_distinct(col: "ColumnOrName", rsd: Optional[float] = None) -> Column:
    """Aggregate function: returns a new :class:`~pyspark.sql.Column` for approximate distinct count
    of column `col`.

    .. versionadded:: 2.1.0

    .. versionchanged:: 3.4.0
        Supports Spark Connect.

    Parameters
    ----------
    col : :class:`~pyspark.sql.Column` or str
    rsd : float, optional
        maximum relative standard deviation allowed (default = 0.05).
        For rsd < 0.01, it is more efficient to use :func:`count_distinct`

    Returns
    -------
    :class:`~pyspark.sql.Column`
        the column of computed results.

    Examples
    --------
    >>> df = spark.createDataFrame([1,2,2,3], "INT")
    >>> df.agg(approx_count_distinct("value").alias('distinct_values')).show()
    +---------------+
    |distinct_values|
    +---------------+
    |              3|
    +---------------+
    """
    if rsd is not None:
        raise ValueError("rsd is not supported by DuckDB")
    return _invoke_function_over_columns("approx_count_distinct", col)


def approxCountDistinct(col: "ColumnOrName", rsd: Optional[float] = None) -> Column:
    """
    .. versionadded:: 1.3.0

    .. versionchanged:: 3.4.0
        Supports Spark Connect.

    .. deprecated:: 2.1.0
        Use :func:`approx_count_distinct` instead.
    """
    warnings.warn("Deprecated in 2.1, use approx_count_distinct instead.", FutureWarning)
    return approx_count_distinct(col, rsd)


@overload
def transform(col: "ColumnOrName", f: Callable[[Column], Column]) -> Column: ...


@overload
def transform(col: "ColumnOrName", f: Callable[[Column, Column], Column]) -> Column: ...


def transform(
    col: "ColumnOrName",
    f: Union[Callable[[Column], Column], Callable[[Column, Column], Column]],
) -> Column:
    """
    Returns an array of elements after applying a transformation to each element in the input array.

    .. versionadded:: 3.1.0

    .. versionchanged:: 3.4.0
        Supports Spark Connect.

    Parameters
    ----------
    col : :class:`~pyspark.sql.Column` or str
        name of column or expression
    f : function
        a function that is applied to each element of the input array.
        Can take one of the following forms:

        - Unary ``(x: Column) -> Column: ...``
        - Binary ``(x: Column, i: Column) -> Column...``, where the second argument is
            a 0-based index of the element.

        and can use methods of :class:`~pyspark.sql.Column`, functions defined in
        :py:mod:`pyspark.sql.functions` and Scala ``UserDefinedFunctions``.
        Python ``UserDefinedFunctions`` are not supported
        (`SPARK-27052 <https://issues.apache.org/jira/browse/SPARK-27052>`__).

    Returns
    -------
    :class:`~pyspark.sql.Column`
        a new array of transformed elements.

    Examples
    --------
    >>> df = spark.createDataFrame([(1, [1, 2, 3, 4])], ("key", "values"))
    >>> df.select(transform("values", lambda x: x * 2).alias("doubled")).show()
    +------------+
    |     doubled|
    +------------+
    |[2, 4, 6, 8]|
    +------------+

    >>> def alternate(x, i):
    ...     return when(i % 2 == 0, x).otherwise(-x)
    ...
    >>> df.select(transform("values", alternate).alias("alternated")).show()
    +--------------+
    |    alternated|
    +--------------+
    |[1, -2, 3, -4]|
    +--------------+
    """
    raise NotImplementedError


def concat_ws(sep: str, *cols: "ColumnOrName") -> "Column":
    """
    Concatenates multiple input string columns together into a single string column,
    using the given separator.

    .. versionadded:: 1.5.0

    .. versionchanged:: 3.4.0
        Supports Spark Connect.

    Parameters
    ----------
    sep : str
        words separator.
    cols : :class:`~pyspark.sql.Column` or str
        list of columns to work on.

    Returns
    -------
    :class:`~pyspark.sql.Column`
        string of concatenated words.

    Examples
    --------
    >>> df = spark.createDataFrame([('abcd','123')], ['s', 'd'])
    >>> df.select(concat_ws('-', df.s, df.d).alias('s')).collect()
    [Row(s='abcd-123')]
    """
    cols = [_to_column_expr(expr) for expr in cols]
    return _invoke_function("concat_ws", ConstantExpression(sep), *cols)


def lower(col: "ColumnOrName") -> Column:
    """
    Converts a string expression to lower case.

    .. versionadded:: 1.5.0

    .. versionchanged:: 3.4.0
        Supports Spark Connect.

    Parameters
    ----------
    col : :class:`~pyspark.sql.Column` or str
        target column to work on.

    Returns
    -------
    :class:`~pyspark.sql.Column`
        lower case values.

    Examples
    --------
    >>> df = spark.createDataFrame(["Spark", "PySpark", "Pandas API"], "STRING")
    >>> df.select(lower("value")).show()
    +------------+
    |lower(value)|
    +------------+
    |       spark|
    |     pyspark|
    |  pandas api|
    +------------+
    """
    return _invoke_function_over_columns("lower", col)


def lcase(str: "ColumnOrName") -> Column:
    """
    Returns `str` with all characters changed to lowercase.

    .. versionadded:: 3.5.0

    Parameters
    ----------
    str : :class:`~pyspark.sql.Column` or str
        Input column or strings.

    Examples
    --------
    >>> import pyspark.sql.functions as sf
    >>> spark.range(1).select(sf.lcase(sf.lit("Spark"))).show()
    +------------+
    |lcase(Spark)|
    +------------+
    |       spark|
    +------------+
    """
    return lower(str)


def ceil(col: "ColumnOrName") -> Column:
    """
    Computes the ceiling of the given value.

    .. versionadded:: 1.4.0

    .. versionchanged:: 3.4.0
        Supports Spark Connect.

    Parameters
    ----------
    col : :class:`~pyspark.sql.Column` or str
        target column to compute on.

    Returns
    -------
    :class:`~pyspark.sql.Column`
        the column for computed results.

    Examples
    --------
    >>> df = spark.range(1)
    >>> df.select(ceil(lit(-0.1))).show()
    +----------+
    |CEIL(-0.1)|
    +----------+
    |         0|
    +----------+
    """
    return _invoke_function_over_columns("ceil", col)


def ceiling(col: "ColumnOrName") -> Column:
    return ceil(col)


def floor(col: "ColumnOrName") -> Column:
    """
    Computes the floor of the given value.

    .. versionadded:: 1.4.0

    .. versionchanged:: 3.4.0
        Supports Spark Connect.

    Parameters
    ----------
    col : :class:`~pyspark.sql.Column` or str
        column to find floor for.

    Returns
    -------
    :class:`~pyspark.sql.Column`
        nearest integer that is less than or equal to given value.

    Examples
    --------
    >>> df = spark.range(1)
    >>> df.select(floor(lit(2.5))).show()
    +----------+
    |FLOOR(2.5)|
    +----------+
    |         2|
    +----------+
    """
    return _invoke_function_over_columns("floor", col)


def abs(col: "ColumnOrName") -> Column:
    """
    Computes the absolute value.

    .. versionadded:: 1.3.0

    .. versionchanged:: 3.4.0
        Supports Spark Connect.

    Parameters
    ----------
    col : :class:`~pyspark.sql.Column` or str
        target column to compute on.

    Returns
    -------
    :class:`~pyspark.sql.Column`
        column for computed results.

    Examples
    --------
    >>> df = spark.range(1)
    >>> df.select(abs(lit(-1))).show()
    +-------+
    |abs(-1)|
    +-------+
    |      1|
    +-------+
    """
    return _invoke_function_over_columns("abs", col)


def isnan(col: "ColumnOrName") -> Column:
    """An expression that returns true if the column is NaN.

    .. versionadded:: 1.6.0

    .. versionchanged:: 3.4.0
        Supports Spark Connect.

    Parameters
    ----------
    col : :class:`~pyspark.sql.Column` or str
        target column to compute on.

    Returns
    -------
    :class:`~pyspark.sql.Column`
        True if value is NaN and False otherwise.

    Examples
    --------
    >>> df = spark.createDataFrame([(1.0, float('nan')), (float('nan'), 2.0)], ("a", "b"))
    >>> df.select("a", "b", isnan("a").alias("r1"), isnan(df.b).alias("r2")).show()
    +---+---+-----+-----+
    |  a|  b|   r1|   r2|
    +---+---+-----+-----+
    |1.0|NaN|false| true|
    |NaN|2.0| true|false|
    +---+---+-----+-----+
    """
    return _invoke_function_over_columns("isnan", col)


def isnull(col: "ColumnOrName") -> Column:
    """An expression that returns true if the column is null.

    .. versionadded:: 1.6.0

    .. versionchanged:: 3.4.0
        Supports Spark Connect.

    Parameters
    ----------
    col : :class:`~pyspark.sql.Column` or str
        target column to compute on.

    Returns
    -------
    :class:`~pyspark.sql.Column`
        True if value is null and False otherwise.

    Examples
    --------
    >>> df = spark.createDataFrame([(1, None), (None, 2)], ("a", "b"))
    >>> df.select("a", "b", isnull("a").alias("r1"), isnull(df.b).alias("r2")).show()
    +----+----+-----+-----+
    |   a|   b|   r1|   r2|
    +----+----+-----+-----+
    |   1|NULL|false| true|
    |NULL|   2| true|false|
    +----+----+-----+-----+
    """
    return Column(_to_column_expr(col).isnull())


def isnotnull(col: "ColumnOrName") -> Column:
    """
    Returns true if `col` is not null, or false otherwise.

    .. versionadded:: 3.5.0

    Parameters
    ----------
    col : :class:`~pyspark.sql.Column` or str

    Examples
    --------
    >>> df = spark.createDataFrame([(None,), (1,)], ["e"])
    >>> df.select(isnotnull(df.e).alias('r')).collect()
    [Row(r=False), Row(r=True)]
    """
    return Column(_to_column_expr(col).isnotnull())


def flatten(col: "ColumnOrName") -> Column:
    """
    Collection function: creates a single array from an array of arrays.
    If a structure of nested arrays is deeper than two levels,
    only one level of nesting is removed.

    .. versionadded:: 2.4.0

    .. versionchanged:: 3.4.0
        Supports Spark Connect.

    Parameters
    ----------
    col : :class:`~pyspark.sql.Column` or str
        name of column or expression

    Returns
    -------
    :class:`~pyspark.sql.Column`
        flattened array.

    Examples
    --------
    >>> df = spark.createDataFrame([([[1, 2, 3], [4, 5], [6]],), ([None, [4, 5]],)], ['data'])
    >>> df.show(truncate=False)
    +------------------------+
    |data                    |
    +------------------------+
    |[[1, 2, 3], [4, 5], [6]]|
    |[NULL, [4, 5]]          |
    +------------------------+
    >>> df.select(flatten(df.data).alias('r')).show()
    +------------------+
    |                 r|
    +------------------+
    |[1, 2, 3, 4, 5, 6]|
    |              NULL|
    +------------------+
    """
    col = _to_column_expr(col)
    contains_null = FunctionExpression(
        "list_contains",
        FunctionExpression(
            "list_transform", col, LambdaExpression("x", ColumnExpression("x").isnull())
        ),
        True,
    )
    return Column(
        CaseExpression(contains_null, None).otherwise(
            FunctionExpression("flatten", col)
        )
    )


def array_compact(col: "ColumnOrName") -> Column:
    """
    Collection function: removes null values from the array.

    .. versionadded:: 3.4.0

    Parameters
    ----------
    col : :class:`~pyspark.sql.Column` or str
        name of column or expression

    Returns
    -------
    :class:`~pyspark.sql.Column`
        an array by excluding the null values.

    Notes
    -----
    Supports Spark Connect.

    Examples
    --------
    >>> df = spark.createDataFrame([([1, None, 2, 3],), ([4, 5, None, 4],)], ['data'])
    >>> df.select(array_compact(df.data)).collect()
    [Row(array_compact(data)=[1, 2, 3]), Row(array_compact(data)=[4, 5, 4])]
    """
    return _invoke_function(
        "list_filter", _to_column_expr(col), LambdaExpression("x", ColumnExpression("x").isnotnull())
    )


def array_remove(col: "ColumnOrName", element: Any) -> Column:
    """
    Collection function: Remove all elements that equal to element from the given array.

    .. versionadded:: 2.4.0

    .. versionchanged:: 3.4.0
        Supports Spark Connect.

    Parameters
    ----------
    col : :class:`~pyspark.sql.Column` or str
        name of column containing array
    element :
        element to be removed from the array

    Returns
    -------
    :class:`~pyspark.sql.Column`
        an array excluding given value.

    Examples
    --------
    >>> df = spark.createDataFrame([([1, 2, 3, 1, 1],), ([],)], ['data'])
    >>> df.select(array_remove(df.data, 1)).collect()
    [Row(array_remove(data, 1)=[2, 3]), Row(array_remove(data, 1)=[])]
    """
    return _invoke_function("list_filter", _to_column_expr(col), LambdaExpression("x", ColumnExpression("x") != ConstantExpression(element)))


def last_day(date: "ColumnOrName") -> Column:
    """
    Returns the last day of the month which the given date belongs to.

    .. versionadded:: 1.5.0

    .. versionchanged:: 3.4.0
        Supports Spark Connect.

    Parameters
    ----------
    date : :class:`~pyspark.sql.Column` or str
        target column to compute on.

    Returns
    -------
    :class:`~pyspark.sql.Column`
        last day of the month.

    Examples
    --------
    >>> df = spark.createDataFrame([('1997-02-10',)], ['d'])
    >>> df.select(last_day(df.d).alias('date')).collect()
    [Row(date=datetime.date(1997, 2, 28))]
    """
    return _invoke_function("last_day", _to_column_expr(date))



def sqrt(col: "ColumnOrName") -> Column:
    """
    Computes the square root of the specified float value.

    .. versionadded:: 1.3.0

    .. versionchanged:: 3.4.0
        Supports Spark Connect.

    Parameters
    ----------
    col : :class:`~pyspark.sql.Column` or str
        target column to compute on.

    Returns
    -------
    :class:`~pyspark.sql.Column`
        column for computed results.

    Examples
    --------
    >>> df = spark.range(1)
    >>> df.select(sqrt(lit(4))).show()
    +-------+
    |SQRT(4)|
    +-------+
    |    2.0|
    +-------+
    """
    return _invoke_function_over_columns("sqrt", col)


def cbrt(col: "ColumnOrName") -> Column:
    """
    Computes the cube-root of the given value.

    .. versionadded:: 1.4.0

    .. versionchanged:: 3.4.0
        Supports Spark Connect.

    Parameters
    ----------
    col : :class:`~pyspark.sql.Column` or str
        target column to compute on.

    Returns
    -------
    :class:`~pyspark.sql.Column`
        the column for computed results.

    Examples
    --------
    >>> df = spark.range(1)
    >>> df.select(cbrt(lit(27))).show()
    +--------+
    |CBRT(27)|
    +--------+
    |     3.0|
    +--------+
    """
    return _invoke_function_over_columns("cbrt", col)


def char(col: "ColumnOrName") -> Column:
    """
    Returns the ASCII character having the binary equivalent to `col`. If col is larger than 256 the
    result is equivalent to char(col % 256)

    .. versionadded:: 3.5.0

    Parameters
    ----------
    col : :class:`~pyspark.sql.Column` or str
        Input column or strings.

    Examples
    --------
    >>> import pyspark.sql.functions as sf
    >>> spark.range(1).select(sf.char(sf.lit(65))).show()
    +--------+
    |char(65)|
    +--------+
    |       A|
    +--------+
    """
    col = _to_column_expr(col)
    return Column(FunctionExpression("chr", CaseExpression(col > 256, col % 256).otherwise(col)))


def corr(col1: "ColumnOrName", col2: "ColumnOrName") -> Column:
    """Returns a new :class:`~pyspark.sql.Column` for the Pearson Correlation Coefficient for
    ``col1`` and ``col2``.

    .. versionadded:: 1.6.0

    .. versionchanged:: 3.4.0
        Supports Spark Connect.

    Parameters
    ----------
    col1 : :class:`~pyspark.sql.Column` or str
        first column to calculate correlation.
    col1 : :class:`~pyspark.sql.Column` or str
        second column to calculate correlation.

    Returns
    -------
    :class:`~pyspark.sql.Column`
        Pearson Correlation Coefficient of these two column values.

    Examples
    --------
    >>> a = range(20)
    >>> b = [2 * x for x in range(20)]
    >>> df = spark.createDataFrame(zip(a, b), ["a", "b"])
    >>> df.agg(corr("a", "b").alias('c')).collect()
    [Row(c=1.0)]
    """
    return _invoke_function_over_columns("corr", col1, col2)


def cot(col: "ColumnOrName") -> Column:
    """
    Computes cotangent of the input column.

    .. versionadded:: 3.3.0

    .. versionchanged:: 3.4.0
        Supports Spark Connect.

    Parameters
    ----------
    col : :class:`~pyspark.sql.Column` or str
        angle in radians.

    Returns
    -------
    :class:`~pyspark.sql.Column`
        cotangent of the angle.

    Examples
    --------
    >>> import math
    >>> df = spark.range(1)
    >>> df.select(cot(lit(math.radians(45)))).first()
    Row(COT(0.78539...)=1.00000...)
    """
    return _invoke_function_over_columns("cot", col)


def e() -> Column:
    """Returns Euler's number.

    .. versionadded:: 3.5.0

    Examples
    --------
    >>> spark.range(1).select(e()).show()
    +-----------------+
    |              E()|
    +-----------------+
    |2.718281828459045|
    +-----------------+
    """
    return lit(2.718281828459045)


def pi() -> Column:
    """Returns Pi.

    .. versionadded:: 3.5.0

    Examples
    --------
    >>> spark.range(1).select(pi()).show()
    +-----------------+
    |             PI()|
    +-----------------+
    |3.141592653589793|
    +-----------------+
    """
    return _invoke_function("pi")


def positive(col: "ColumnOrName") -> Column:
    """
    Returns the value.

    .. versionadded:: 3.5.0

    Parameters
    ----------
    col : :class:`~pyspark.sql.Column` or str
        input value column.

    Returns
    -------
    :class:`~pyspark.sql.Column`
        value.

    Examples
    --------
    >>> df = spark.createDataFrame([(-1,), (0,), (1,)], ['v'])
    >>> df.select(positive("v").alias("p")).show()
    +---+
    |  p|
    +---+
    | -1|
    |  0|
    |  1|
    +---+
    """
    return Column(_to_column_expr(col))


def pow(col1: Union["ColumnOrName", float], col2: Union["ColumnOrName", float]) -> Column:
    """
    Returns the value of the first argument raised to the power of the second argument.

    .. versionadded:: 1.4.0

    .. versionchanged:: 3.4.0
        Supports Spark Connect.

    Parameters
    ----------
    col1 : str, :class:`~pyspark.sql.Column` or float
        the base number.
    col2 : str, :class:`~pyspark.sql.Column` or float
        the exponent number.

    Returns
    -------
    :class:`~pyspark.sql.Column`
        the base rased to the power the argument.

    Examples
    --------
    >>> df = spark.range(1)
    >>> df.select(pow(lit(3), lit(2))).first()
    Row(POWER(3, 2)=9.0)
    """
    return _invoke_function_over_columns("pow", col1, col2)


def printf(format: "ColumnOrName", *cols: "ColumnOrName") -> Column:
    """
    Formats the arguments in printf-style and returns the result as a string column.

    .. versionadded:: 3.5.0

    Parameters
    ----------
    format : :class:`~pyspark.sql.Column` or str
        string that can contain embedded format tags and used as result column's value
    cols : :class:`~pyspark.sql.Column` or str
        column names or :class:`~pyspark.sql.Column`\\s to be used in formatting

    Examples
    --------
    >>> import pyspark.sql.functions as sf
    >>> spark.createDataFrame(
    ...     [("aa%d%s", 123, "cc",)], ["a", "b", "c"]
    ... ).select(sf.printf("a", "b", "c")).show()
    +---------------+
    |printf(a, b, c)|
    +---------------+
    |        aa123cc|
    +---------------+
    """
    return _invoke_function_over_columns("printf", format, *cols)


def product(col: "ColumnOrName") -> Column:
    """
    Aggregate function: returns the product of the values in a group.

    .. versionadded:: 3.2.0

    .. versionchanged:: 3.4.0
        Supports Spark Connect.

    Parameters
    ----------
    col : str, :class:`Column`
        column containing values to be multiplied together

    Returns
    -------
    :class:`~pyspark.sql.Column`
        the column for computed results.

    Examples
    --------
    >>> df = spark.range(1, 10).toDF('x').withColumn('mod3', col('x') % 3)
    >>> prods = df.groupBy('mod3').agg(product('x').alias('product'))
    >>> prods.orderBy('mod3').show()
    +----+-------+
    |mod3|product|
    +----+-------+
    |   0|  162.0|
    |   1|   28.0|
    |   2|   80.0|
    +----+-------+
    """
    return _invoke_function_over_columns("product", col)


def rand(seed: Optional[int] = None) -> Column:
    """Generates a random column with independent and identically distributed (i.i.d.) samples
    uniformly distributed in [0.0, 1.0).

    .. versionadded:: 1.4.0

    .. versionchanged:: 3.4.0
        Supports Spark Connect.

    Notes
    -----
    The function is non-deterministic in general case.

    Parameters
    ----------
    seed : int (default: None)
        seed value for random generator.

    Returns
    -------
    :class:`~pyspark.sql.Column`
        random values.

    Examples
    --------
    >>> from pyspark.sql import functions as sf
    >>> spark.range(0, 2, 1, 1).withColumn('rand', sf.rand(seed=42) * 3).show()
    +---+------------------+
    | id|              rand|
    +---+------------------+
    |  0|1.8575681106759028|
    |  1|1.5288056527339444|
    +---+------------------+
    """
    if seed is not None:
        # Maybe call setseed just before but how do we know when it is executed?
        raise ContributionsAcceptedError("Seed is not yet implemented")
    return _invoke_function("random")


def regexp(str: "ColumnOrName", regexp: "ColumnOrName") -> Column:
    r"""Returns true if `str` matches the Java regex `regexp`, or false otherwise.

    .. versionadded:: 3.5.0

    Parameters
    ----------
    str : :class:`~pyspark.sql.Column` or str
        target column to work on.
    regexp : :class:`~pyspark.sql.Column` or str
        regex pattern to apply.

    Returns
    -------
    :class:`~pyspark.sql.Column`
        true if `str` matches a Java regex, or false otherwise.

    Examples
    --------
    >>> import pyspark.sql.functions as sf
    >>> spark.createDataFrame(
    ...     [("1a 2b 14m", r"(\d+)")], ["str", "regexp"]
    ... ).select(sf.regexp('str', sf.lit(r'(\d+)'))).show()
    +------------------+
    |REGEXP(str, (\d+))|
    +------------------+
    |              true|
    +------------------+

    >>> import pyspark.sql.functions as sf
    >>> spark.createDataFrame(
    ...     [("1a 2b 14m", r"(\d+)")], ["str", "regexp"]
    ... ).select(sf.regexp('str', sf.lit(r'\d{2}b'))).show()
    +-------------------+
    |REGEXP(str, \d{2}b)|
    +-------------------+
    |              false|
    +-------------------+

    >>> import pyspark.sql.functions as sf
    >>> spark.createDataFrame(
    ...     [("1a 2b 14m", r"(\d+)")], ["str", "regexp"]
    ... ).select(sf.regexp('str', sf.col("regexp"))).show()
    +-------------------+
    |REGEXP(str, regexp)|
    +-------------------+
    |               true|
    +-------------------+
    """
    return _invoke_function_over_columns("regexp_matches", str, regexp)


def regexp_count(str: "ColumnOrName", regexp: "ColumnOrName") -> Column:
    r"""Returns a count of the number of times that the Java regex pattern `regexp` is matched
    in the string `str`.

    .. versionadded:: 3.5.0

    Parameters
    ----------
    str : :class:`~pyspark.sql.Column` or str
        target column to work on.
    regexp : :class:`~pyspark.sql.Column` or str
        regex pattern to apply.

    Returns
    -------
    :class:`~pyspark.sql.Column`
        the number of times that a Java regex pattern is matched in the string.

    Examples
    --------
    >>> df = spark.createDataFrame([("1a 2b 14m", r"\d+")], ["str", "regexp"])
    >>> df.select(regexp_count('str', lit(r'\d+')).alias('d')).collect()
    [Row(d=3)]
    >>> df.select(regexp_count('str', lit(r'mmm')).alias('d')).collect()
    [Row(d=0)]
    >>> df.select(regexp_count("str", col("regexp")).alias('d')).collect()
    [Row(d=3)]
    """
    return _invoke_function_over_columns("len", _invoke_function_over_columns("regexp_extract_all", str, regexp))


def regexp_extract(str: "ColumnOrName", pattern: str, idx: int) -> Column:
    r"""Extract a specific group matched by the Java regex `regexp`, from the specified string column.
    If the regex did not match, or the specified group did not match, an empty string is returned.

    .. versionadded:: 1.5.0

    .. versionchanged:: 3.4.0
        Supports Spark Connect.

    Parameters
    ----------
    str : :class:`~pyspark.sql.Column` or str
        target column to work on.
    pattern : str
        regex pattern to apply.
    idx : int
        matched group id.

    Returns
    -------
    :class:`~pyspark.sql.Column`
        matched value specified by `idx` group id.

    Examples
    --------
    >>> df = spark.createDataFrame([('100-200',)], ['str'])
    >>> df.select(regexp_extract('str', r'(\d+)-(\d+)', 1).alias('d')).collect()
    [Row(d='100')]
    >>> df = spark.createDataFrame([('foo',)], ['str'])
    >>> df.select(regexp_extract('str', r'(\d+)', 1).alias('d')).collect()
    [Row(d='')]
    >>> df = spark.createDataFrame([('aaaac',)], ['str'])
    >>> df.select(regexp_extract('str', '(a+)(b)?(c)', 2).alias('d')).collect()
    [Row(d='')]
    """
    return _invoke_function("regexp_extract", _to_column_expr(str), ConstantExpression(pattern), ConstantExpression(idx))


def regexp_extract_all(
    str: "ColumnOrName", regexp: "ColumnOrName", idx: Optional[Union[int, Column]] = None
) -> Column:
    r"""Extract all strings in the `str` that match the Java regex `regexp`
    and corresponding to the regex group index.

    .. versionadded:: 3.5.0

    Parameters
    ----------
    str : :class:`~pyspark.sql.Column` or str
        target column to work on.
    regexp : :class:`~pyspark.sql.Column` or str
        regex pattern to apply.
    idx : int
        matched group id.

    Returns
    -------
    :class:`~pyspark.sql.Column`
        all strings in the `str` that match a Java regex and corresponding to the regex group index.

    Examples
    --------
    >>> df = spark.createDataFrame([("100-200, 300-400", r"(\d+)-(\d+)")], ["str", "regexp"])
    >>> df.select(regexp_extract_all('str', lit(r'(\d+)-(\d+)')).alias('d')).collect()
    [Row(d=['100', '300'])]
    >>> df.select(regexp_extract_all('str', lit(r'(\d+)-(\d+)'), 1).alias('d')).collect()
    [Row(d=['100', '300'])]
    >>> df.select(regexp_extract_all('str', lit(r'(\d+)-(\d+)'), 2).alias('d')).collect()
    [Row(d=['200', '400'])]
    >>> df.select(regexp_extract_all('str', col("regexp")).alias('d')).collect()
    [Row(d=['100', '300'])]
    """
    if idx is None:
        idx = 1
    return _invoke_function("regexp_extract_all", _to_column_expr(str), _to_column_expr(regexp), ConstantExpression(idx))


def regexp_like(str: "ColumnOrName", regexp: "ColumnOrName") -> Column:
    r"""Returns true if `str` matches the Java regex `regexp`, or false otherwise.

    .. versionadded:: 3.5.0

    Parameters
    ----------
    str : :class:`~pyspark.sql.Column` or str
        target column to work on.
    regexp : :class:`~pyspark.sql.Column` or str
        regex pattern to apply.

    Returns
    -------
    :class:`~pyspark.sql.Column`
        true if `str` matches a Java regex, or false otherwise.

    Examples
    --------
    >>> import pyspark.sql.functions as sf
    >>> spark.createDataFrame(
    ...     [("1a 2b 14m", r"(\d+)")], ["str", "regexp"]
    ... ).select(sf.regexp_like('str', sf.lit(r'(\d+)'))).show()
    +-----------------------+
    |REGEXP_LIKE(str, (\d+))|
    +-----------------------+
    |                   true|
    +-----------------------+

    >>> import pyspark.sql.functions as sf
    >>> spark.createDataFrame(
    ...     [("1a 2b 14m", r"(\d+)")], ["str", "regexp"]
    ... ).select(sf.regexp_like('str', sf.lit(r'\d{2}b'))).show()
    +------------------------+
    |REGEXP_LIKE(str, \d{2}b)|
    +------------------------+
    |                   false|
    +------------------------+

    >>> import pyspark.sql.functions as sf
    >>> spark.createDataFrame(
    ...     [("1a 2b 14m", r"(\d+)")], ["str", "regexp"]
    ... ).select(sf.regexp_like('str', sf.col("regexp"))).show()
    +------------------------+
    |REGEXP_LIKE(str, regexp)|
    +------------------------+
    |                    true|
    +------------------------+
    """
    return _invoke_function_over_columns("regexp_matches", str, regexp)


def regexp_substr(str: "ColumnOrName", regexp: "ColumnOrName") -> Column:
    r"""Returns the substring that matches the Java regex `regexp` within the string `str`.
    If the regular expression is not found, the result is null.

    .. versionadded:: 3.5.0

    Parameters
    ----------
    str : :class:`~pyspark.sql.Column` or str
        target column to work on.
    regexp : :class:`~pyspark.sql.Column` or str
        regex pattern to apply.

    Returns
    -------
    :class:`~pyspark.sql.Column`
        the substring that matches a Java regex within the string `str`.

    Examples
    --------
    >>> df = spark.createDataFrame([("1a 2b 14m", r"\d+")], ["str", "regexp"])
    >>> df.select(regexp_substr('str', lit(r'\d+')).alias('d')).collect()
    [Row(d='1')]
    >>> df.select(regexp_substr('str', lit(r'mmm')).alias('d')).collect()
    [Row(d=None)]
    >>> df.select(regexp_substr("str", col("regexp")).alias('d')).collect()
    [Row(d='1')]
    """
    return Column(FunctionExpression("nullif", FunctionExpression("regexp_extract", _to_column_expr(str), _to_column_expr(regexp)), ConstantExpression("")))


def repeat(col: "ColumnOrName", n: int) -> Column:
    """
    Repeats a string column n times, and returns it as a new string column.

    .. versionadded:: 1.5.0

    .. versionchanged:: 3.4.0
        Supports Spark Connect.

    Parameters
    ----------
    col : :class:`~pyspark.sql.Column` or str
        target column to work on.
    n : int
        number of times to repeat value.

    Returns
    -------
    :class:`~pyspark.sql.Column`
        string with repeated values.

    Examples
    --------
    >>> df = spark.createDataFrame([('ab',)], ['s',])
    >>> df.select(repeat(df.s, 3).alias('s')).collect()
    [Row(s='ababab')]
    """
    return _invoke_function("repeat", _to_column_expr(col), ConstantExpression(n))


def sequence(
    start: "ColumnOrName", stop: "ColumnOrName", step: Optional["ColumnOrName"] = None
) -> Column:
    """
    Generate a sequence of integers from `start` to `stop`, incrementing by `step`.
    If `step` is not set, incrementing by 1 if `start` is less than or equal to `stop`,
    otherwise -1.

    .. versionadded:: 2.4.0

    .. versionchanged:: 3.4.0
        Supports Spark Connect.

    Parameters
    ----------
    start : :class:`~pyspark.sql.Column` or str
        starting value (inclusive)
    stop : :class:`~pyspark.sql.Column` or str
        last values (inclusive)
    step : :class:`~pyspark.sql.Column` or str, optional
        value to add to current to get next element (default is 1)

    Returns
    -------
    :class:`~pyspark.sql.Column`
        an array of sequence values

    Examples
    --------
    >>> df1 = spark.createDataFrame([(-2, 2)], ('C1', 'C2'))
    >>> df1.select(sequence('C1', 'C2').alias('r')).collect()
    [Row(r=[-2, -1, 0, 1, 2])]
    >>> df2 = spark.createDataFrame([(4, -4, -2)], ('C1', 'C2', 'C3'))
    >>> df2.select(sequence('C1', 'C2', 'C3').alias('r')).collect()
    [Row(r=[4, 2, 0, -2, -4])]
    """
    if step is None:
        return _invoke_function_over_columns("generate_series", start, stop)
    else:
        return _invoke_function_over_columns("generate_series", start, stop, step)


def sign(col: "ColumnOrName") -> Column:
    """
    Computes the signum of the given value.

    .. versionadded:: 1.4.0

    .. versionchanged:: 3.4.0
        Supports Spark Connect.

    Parameters
    ----------
    col : :class:`~pyspark.sql.Column` or str
        target column to compute on.

    Returns
    -------
    :class:`~pyspark.sql.Column`
        the column for computed results.

    Examples
    --------
    >>> import pyspark.sql.functions as sf
    >>> spark.range(1).select(
    ...     sf.sign(sf.lit(-5)),
    ...     sf.sign(sf.lit(6))
    ... ).show()
    +--------+-------+
    |sign(-5)|sign(6)|
    +--------+-------+
    |    -1.0|    1.0|
    +--------+-------+
    """
    return _invoke_function_over_columns("sign", col)


def signum(col: "ColumnOrName") -> Column:
    """
    Computes the signum of the given value.

    .. versionadded:: 1.4.0

    .. versionchanged:: 3.4.0
        Supports Spark Connect.

    Parameters
    ----------
    col : :class:`~pyspark.sql.Column` or str
        target column to compute on.

    Returns
    -------
    :class:`~pyspark.sql.Column`
        the column for computed results.

    Examples
    --------
    >>> import pyspark.sql.functions as sf
    >>> spark.range(1).select(
    ...     sf.signum(sf.lit(-5)),
    ...     sf.signum(sf.lit(6))
    ... ).show()
    +----------+---------+
    |SIGNUM(-5)|SIGNUM(6)|
    +----------+---------+
    |      -1.0|      1.0|
    +----------+---------+
    """
    return sign(col)


def sin(col: "ColumnOrName") -> Column:
    """
    Computes sine of the input column.

    .. versionadded:: 1.4.0

    .. versionchanged:: 3.4.0
        Supports Spark Connect.

    Parameters
    ----------
    col : :class:`~pyspark.sql.Column` or str
        target column to compute on.

    Returns
    -------
    :class:`~pyspark.sql.Column`
        sine of the angle, as if computed by `java.lang.Math.sin()`

    Examples
    --------
    >>> import math
    >>> df = spark.range(1)
    >>> df.select(sin(lit(math.radians(90)))).first()
    Row(SIN(1.57079...)=1.0)
    """
    return _invoke_function_over_columns("sin", col)


def skewness(col: "ColumnOrName") -> Column:
    """
    Aggregate function: returns the skewness of the values in a group.

    .. versionadded:: 1.6.0

    .. versionchanged:: 3.4.0
        Supports Spark Connect.

    Parameters
    ----------
    col : :class:`~pyspark.sql.Column` or str
        target column to compute on.

    Returns
    -------
    :class:`~pyspark.sql.Column`
        skewness of given column.

    Examples
    --------
    >>> df = spark.createDataFrame([[1],[1],[2]], ["c"])
    >>> df.select(skewness(df.c)).first()
    Row(skewness(c)=0.70710...)
    """
    return _invoke_function_over_columns("skewness", col)


def encode(col: "ColumnOrName", charset: str) -> Column:
    """
    Computes the first argument into a binary from a string using the provided character set
    (one of 'US-ASCII', 'ISO-8859-1', 'UTF-8', 'UTF-16BE', 'UTF-16LE', 'UTF-16').

    .. versionadded:: 1.5.0

    .. versionchanged:: 3.4.0
        Supports Spark Connect.

    Parameters
    ----------
    col : :class:`~pyspark.sql.Column` or str
        target column to work on.
    charset : str
        charset to use to encode.

    Returns
    -------
    :class:`~pyspark.sql.Column`
        the column for computed results.

    Examples
    --------
    >>> df = spark.createDataFrame([('abcd',)], ['c'])
    >>> df.select(encode("c", "UTF-8")).show()
    +----------------+
    |encode(c, UTF-8)|
    +----------------+
    |   [61 62 63 64]|
    +----------------+
    """
    if charset != "UTF-8":
        raise ContributionsAcceptedError("Only UTF-8 charset is supported right now")
    return _invoke_function("encode", _to_column_expr(col))


def find_in_set(str: "ColumnOrName", str_array: "ColumnOrName") -> Column:
    """
    Returns the index (1-based) of the given string (`str`) in the comma-delimited
    list (`strArray`). Returns 0, if the string was not found or if the given string (`str`)
    contains a comma.

    .. versionadded:: 3.5.0

    Parameters
    ----------
    str : :class:`~pyspark.sql.Column` or str
        The given string to be found.
    str_array : :class:`~pyspark.sql.Column` or str
        The comma-delimited list.

    Examples
    --------
    >>> df = spark.createDataFrame([("ab", "abc,b,ab,c,def")], ['a', 'b'])
    >>> df.select(find_in_set(df.a, df.b).alias('r')).collect()
    [Row(r=3)]
    """
    str_array = _to_column_expr(str_array)
    str = _to_column_expr(str)
    return Column(
        CaseExpression(
            FunctionExpression("contains", str, ConstantExpression(",")), 0
        ).otherwise(
            CoalesceOperator(
                FunctionExpression(
                    "list_position",
                    FunctionExpression("string_split", str_array, ConstantExpression(",")),
                    str
                ),
                # If the element cannot be found, list_position returns null but we want to return 0
                ConstantExpression(0)
            )
        )
    )


def first(col: "ColumnOrName", ignorenulls: bool = False) -> Column:
    """Aggregate function: returns the first value in a group.

    The function by default returns the first values it sees. It will return the first non-null
    value it sees when ignoreNulls is set to true. If all values are null, then null is returned.

    .. versionadded:: 1.3.0

    .. versionchanged:: 3.4.0
        Supports Spark Connect.

    Notes
    -----
    The function is non-deterministic because its results depends on the order of the
    rows which may be non-deterministic after a shuffle.

    Parameters
    ----------
    col : :class:`~pyspark.sql.Column` or str
        column to fetch first value for.
    ignorenulls : :class:`~pyspark.sql.Column` or str
        if first value is null then look for first non-null value.

    Returns
    -------
    :class:`~pyspark.sql.Column`
        first value of the group.

    Examples
    --------
    >>> df = spark.createDataFrame([("Alice", 2), ("Bob", 5), ("Alice", None)], ("name", "age"))
    >>> df = df.orderBy(df.age)
    >>> df.groupby("name").agg(first("age")).orderBy("name").show()
    +-----+----------+
    | name|first(age)|
    +-----+----------+
    |Alice|      NULL|
    |  Bob|         5|
    +-----+----------+

    Now, to ignore any nulls we needs to set ``ignorenulls`` to `True`

    >>> df.groupby("name").agg(first("age", ignorenulls=True)).orderBy("name").show()
    +-----+----------+
    | name|first(age)|
    +-----+----------+
    |Alice|         2|
    |  Bob|         5|
    +-----+----------+
    """
    if ignorenulls:
        raise ContributionsAcceptedError()
    return _invoke_function_over_columns("first", col)


def last(col: "ColumnOrName", ignorenulls: bool = False) -> Column:
    """Aggregate function: returns the last value in a group.

    The function by default returns the last values it sees. It will return the last non-null
    value it sees when ignoreNulls is set to true. If all values are null, then null is returned.

    .. versionadded:: 1.3.0

    .. versionchanged:: 3.4.0
        Supports Spark Connect.

    Notes
    -----
    The function is non-deterministic because its results depends on the order of the
    rows which may be non-deterministic after a shuffle.

    Parameters
    ----------
    col : :class:`~pyspark.sql.Column` or str
        column to fetch last value for.
    ignorenulls : :class:`~pyspark.sql.Column` or str
        if last value is null then look for non-null value.

    Returns
    -------
    :class:`~pyspark.sql.Column`
        last value of the group.

    Examples
    --------
    >>> df = spark.createDataFrame([("Alice", 2), ("Bob", 5), ("Alice", None)], ("name", "age"))
    >>> df = df.orderBy(df.age.desc())
    >>> df.groupby("name").agg(last("age")).orderBy("name").show()
    +-----+---------+
    | name|last(age)|
    +-----+---------+
    |Alice|     NULL|
    |  Bob|        5|
    +-----+---------+

    Now, to ignore any nulls we needs to set ``ignorenulls`` to `True`

    >>> df.groupby("name").agg(last("age", ignorenulls=True)).orderBy("name").show()
    +-----+---------+
    | name|last(age)|
    +-----+---------+
    |Alice|        2|
    |  Bob|        5|
    +-----+---------+
    """
    if ignorenulls:
        raise ContributionsAcceptedError()
    return _invoke_function_over_columns("last", col)



def greatest(*cols: "ColumnOrName") -> Column:
    """
    Returns the greatest value of the list of column names, skipping null values.
    This function takes at least 2 parameters. It will return null if all parameters are null.

    .. versionadded:: 1.5.0

    .. versionchanged:: 3.4.0
        Supports Spark Connect.

    Parameters
    ----------
    col : :class:`~pyspark.sql.Column` or str
        columns to check for gratest value.

    Returns
    -------
    :class:`~pyspark.sql.Column`
        gratest value.

    Examples
    --------
    >>> df = spark.createDataFrame([(1, 4, 3)], ['a', 'b', 'c'])
    >>> df.select(greatest(df.a, df.b, df.c).alias("greatest")).collect()
    [Row(greatest=4)]
    """

    if len(cols) < 2:
        raise ValueError("greatest should take at least 2 columns")

    cols = [_to_column_expr(expr) for expr in cols]
    return _invoke_function("greatest", *cols)


def least(*cols: "ColumnOrName") -> Column:
    """
    Returns the least value of the list of column names, skipping null values.
    This function takes at least 2 parameters. It will return null if all parameters are null.

    .. versionadded:: 1.5.0

    .. versionchanged:: 3.4.0
        Supports Spark Connect.

    Parameters
    ----------
    cols : :class:`~pyspark.sql.Column` or str
        column names or columns to be compared

    Returns
    -------
    :class:`~pyspark.sql.Column`
        least value.

    Examples
    --------
    >>> df = spark.createDataFrame([(1, 4, 3)], ['a', 'b', 'c'])
    >>> df.select(least(df.a, df.b, df.c).alias("least")).collect()
    [Row(least=1)]
    """
    if len(cols) < 2:
        raise ValueError("least should take at least 2 columns")

    cols = [_to_column_expr(expr) for expr in cols]
    return _invoke_function("least", *cols)


def trim(col: "ColumnOrName") -> Column:
    """
    Trim the spaces from left end for the specified string value.

    .. versionadded:: 1.5.0

    .. versionchanged:: 3.4.0
        Supports Spark Connect.

    Parameters
    ----------
    col : :class:`~pyspark.sql.Column` or str
        target column to work on.

    Returns
    -------
    :class:`~pyspark.sql.Column`
        left trimmed values.

    Examples
    --------
    >>> df = spark.createDataFrame(["   Spark", "Spark  ", " Spark"], "STRING")
    >>> df.select(ltrim("value").alias("r")).withColumn("length", length("r")).show()
    +-------+------+
    |      r|length|
    +-------+------+
    |  Spark|     5|
    |Spark  |     7|
    |  Spark|     5|
    +-------+------+
    """
    return _invoke_function_over_columns("trim", col)


def rtrim(col: "ColumnOrName") -> Column:
    """
    Trim the spaces from right end for the specified string value.

    .. versionadded:: 1.5.0

    .. versionchanged:: 3.4.0
        Supports Spark Connect.

    Parameters
    ----------
    col : :class:`~pyspark.sql.Column` or str
        target column to work on.

    Returns
    -------
    :class:`~pyspark.sql.Column`
        right trimmed values.

    Examples
    --------
    >>> df = spark.createDataFrame(["   Spark", "Spark  ", " Spark"], "STRING")
    >>> df.select(rtrim("value").alias("r")).withColumn("length", length("r")).show()
    +--------+------+
    |       r|length|
    +--------+------+
    |   Spark|     8|
    |   Spark|     5|
    |   Spark|     6|
    +--------+------+
    """
    return _invoke_function_over_columns("rtrim", col)


def ltrim(col: "ColumnOrName") -> Column:
    """
    Trim the spaces from left end for the specified string value.

    .. versionadded:: 1.5.0

    .. versionchanged:: 3.4.0
        Supports Spark Connect.

    Parameters
    ----------
    col : :class:`~pyspark.sql.Column` or str
        target column to work on.

    Returns
    -------
    :class:`~pyspark.sql.Column`
        left trimmed values.

    Examples
    --------
    >>> df = spark.createDataFrame(["   Spark", "Spark  ", " Spark"], "STRING")
    >>> df.select(ltrim("value").alias("r")).withColumn("length", length("r")).show()
    +-------+------+
    |      r|length|
    +-------+------+
    |  Spark|     5|
    |Spark  |     7|
    |  Spark|     5|
    +-------+------+
    """
    return _invoke_function_over_columns("ltrim", col)


def btrim(str: "ColumnOrName", trim: Optional["ColumnOrName"] = None) -> Column:
    """
    Remove the leading and trailing `trim` characters from `str`.

    .. versionadded:: 3.5.0

    Parameters
    ----------
    str : :class:`~pyspark.sql.Column` or str
        Input column or strings.
    trim : :class:`~pyspark.sql.Column` or str
        The trim string characters to trim, the default value is a single space

    Examples
    --------
    >>> df = spark.createDataFrame([("SSparkSQLS", "SL", )], ['a', 'b'])
    >>> df.select(btrim(df.a, df.b).alias('r')).collect()
    [Row(r='parkSQ')]

    >>> df = spark.createDataFrame([("    SparkSQL   ",)], ['a'])
    >>> df.select(btrim(df.a).alias('r')).collect()
    [Row(r='SparkSQL')]
    """
    if trim is not None:
        return _invoke_function_over_columns("trim", str, trim)
    else:
        return _invoke_function_over_columns("trim", str)


def endswith(str: "ColumnOrName", suffix: "ColumnOrName") -> Column:
    """
    Returns a boolean. The value is True if str ends with suffix.
    Returns NULL if either input expression is NULL. Otherwise, returns False.
    Both str or suffix must be of STRING or BINARY type.

    .. versionadded:: 3.5.0

    Parameters
    ----------
    str : :class:`~pyspark.sql.Column` or str
        A column of string.
    suffix : :class:`~pyspark.sql.Column` or str
        A column of string, the suffix.

    Examples
    --------
    >>> df = spark.createDataFrame([("Spark SQL", "Spark",)], ["a", "b"])
    >>> df.select(endswith(df.a, df.b).alias('r')).collect()
    [Row(r=False)]

    >>> df = spark.createDataFrame([("414243", "4243",)], ["e", "f"])
    >>> df = df.select(to_binary("e").alias("e"), to_binary("f").alias("f"))
    >>> df.printSchema()
    root
     |-- e: binary (nullable = true)
     |-- f: binary (nullable = true)
    >>> df.select(endswith("e", "f"), endswith("f", "e")).show()
    +--------------+--------------+
    |endswith(e, f)|endswith(f, e)|
    +--------------+--------------+
    |          true|         false|
    +--------------+--------------+
    """
    return _invoke_function_over_columns("suffix", str, suffix)


def startswith(str: "ColumnOrName", prefix: "ColumnOrName") -> Column:
    """
    Returns a boolean. The value is True if str starts with prefix.
    Returns NULL if either input expression is NULL. Otherwise, returns False.
    Both str or prefix must be of STRING or BINARY type.

    .. versionadded:: 3.5.0

    Parameters
    ----------
    str : :class:`~pyspark.sql.Column` or str
        A column of string.
    prefix : :class:`~pyspark.sql.Column` or str
        A column of string, the prefix.

    Examples
    --------
    >>> df = spark.createDataFrame([("Spark SQL", "Spark",)], ["a", "b"])
    >>> df.select(startswith(df.a, df.b).alias('r')).collect()
    [Row(r=True)]

    >>> df = spark.createDataFrame([("414243", "4142",)], ["e", "f"])
    >>> df = df.select(to_binary("e").alias("e"), to_binary("f").alias("f"))
    >>> df.printSchema()
    root
     |-- e: binary (nullable = true)
     |-- f: binary (nullable = true)
    >>> df.select(startswith("e", "f"), startswith("f", "e")).show()
    +----------------+----------------+
    |startswith(e, f)|startswith(f, e)|
    +----------------+----------------+
    |            true|           false|
    +----------------+----------------+
    """
    return _invoke_function_over_columns("starts_with", str, prefix)


def length(col: "ColumnOrName") -> Column:
    """Computes the character length of string data or number of bytes of binary data.
    The length of character data includes the trailing spaces. The length of binary data
    includes binary zeros.

    .. versionadded:: 1.5.0

    .. versionchanged:: 3.4.0
        Supports Spark Connect.

    Parameters
    ----------
    col : :class:`~pyspark.sql.Column` or str
        target column to work on.

    Returns
    -------
    :class:`~pyspark.sql.Column`
        length of the value.

    Examples
    --------
    >>> spark.createDataFrame([('ABC ',)], ['a']).select(length('a').alias('length')).collect()
    [Row(length=4)]
    """
    return _invoke_function_over_columns("length", col)


def coalesce(*cols: "ColumnOrName") -> Column:
    """Returns the first column that is not null.
    .. versionadded:: 1.4.0
    .. versionchanged:: 3.4.0
        Supports Spark Connect.
    Parameters
    ----------
    cols : :class:`~pyspark.sql.Column` or str
        list of columns to work on.
    Returns
    -------
    :class:`~pyspark.sql.Column`
        value of the first column that is not null.
    Examples
    --------
    >>> cDf = spark.createDataFrame([(None, None), (1, None), (None, 2)], ("a", "b"))
    >>> cDf.show()
    +----+----+
    |   a|   b|
    +----+----+
    |NULL|NULL|
    |   1|NULL|
    |NULL|   2|
    +----+----+
    >>> cDf.select(coalesce(cDf["a"], cDf["b"])).show()
    +--------------+
    |coalesce(a, b)|
    +--------------+
    |          NULL|
    |             1|
    |             2|
    +--------------+
    >>> cDf.select('*', coalesce(cDf["a"], lit(0.0))).show()
    +----+----+----------------+
    |   a|   b|coalesce(a, 0.0)|
    +----+----+----------------+
    |NULL|NULL|             0.0|
    |   1|NULL|             1.0|
    |NULL|   2|             0.0|
    +----+----+----------------+
    """

    cols = [_to_column_expr(expr) for expr in cols]
    return Column(CoalesceOperator(*cols))


def nvl(col1: "ColumnOrName", col2: "ColumnOrName") -> Column:
    """
    Returns `col2` if `col1` is null, or `col1` otherwise.
    .. versionadded:: 3.5.0
    Parameters
    ----------
    col1 : :class:`~pyspark.sql.Column` or str
    col2 : :class:`~pyspark.sql.Column` or str
    Examples
    --------
    >>> df = spark.createDataFrame([(None, 8,), (1, 9,)], ["a", "b"])
    >>> df.select(nvl(df.a, df.b).alias('r')).collect()
    [Row(r=8), Row(r=1)]
    """

    return coalesce(col1, col2)


def nvl2(col1: "ColumnOrName", col2: "ColumnOrName", col3: "ColumnOrName") -> Column:
    """
    Returns `col2` if `col1` is not null, or `col3` otherwise.

    .. versionadded:: 3.5.0

    Parameters
    ----------
    col1 : :class:`~pyspark.sql.Column` or str
    col2 : :class:`~pyspark.sql.Column` or str
    col3 : :class:`~pyspark.sql.Column` or str

    Examples
    --------
    >>> df = spark.createDataFrame([(None, 8, 6,), (1, 9, 9,)], ["a", "b", "c"])
    >>> df.select(nvl2(df.a, df.b, df.c).alias('r')).collect()
    [Row(r=6), Row(r=9)]
    """
    col1 = _to_column_expr(col1)
    col2 = _to_column_expr(col2)
    col3 = _to_column_expr(col3)
    return Column(CaseExpression(col1.isnull(), col3).otherwise(col2))


def ifnull(col1: "ColumnOrName", col2: "ColumnOrName") -> Column:
    """
    Returns `col2` if `col1` is null, or `col1` otherwise.
    .. versionadded:: 3.5.0
    Parameters
    ----------
    col1 : :class:`~pyspark.sql.Column` or str
    col2 : :class:`~pyspark.sql.Column` or str
    Examples
    --------
    >>> import pyspark.sql.functions as sf
    >>> df = spark.createDataFrame([(None,), (1,)], ["e"])
    >>> df.select(sf.ifnull(df.e, sf.lit(8))).show()
    +------------+
    |ifnull(e, 8)|
    +------------+
    |           8|
    |           1|
    +------------+
    """
    return coalesce(col1, col2)


def nullif(col1: "ColumnOrName", col2: "ColumnOrName") -> Column:
    """
    Returns null if `col1` equals to `col2`, or `col1` otherwise.

    .. versionadded:: 3.5.0

    Parameters
    ----------
    col1 : :class:`~pyspark.sql.Column` or str
    col2 : :class:`~pyspark.sql.Column` or str

    Examples
    --------
    >>> df = spark.createDataFrame([(None, None,), (1, 9,)], ["a", "b"])
    >>> df.select(nullif(df.a, df.b).alias('r')).collect()
    [Row(r=None), Row(r=1)]
    """
    return _invoke_function_over_columns("nullif", col1, col2)


def md5(col: "ColumnOrName") -> Column:
    """Calculates the MD5 digest and returns the value as a 32 character hex string.

    .. versionadded:: 1.5.0

    .. versionchanged:: 3.4.0
        Supports Spark Connect.

    Parameters
    ----------
    col : :class:`~pyspark.sql.Column` or str
        target column to compute on.

    Returns
    -------
    :class:`~pyspark.sql.Column`
        the column for computed results.

    Examples
    --------
    >>> spark.createDataFrame([('ABC',)], ['a']).select(md5('a').alias('hash')).collect()
    [Row(hash='902fbdd2b1df0c4f70b4a5d23525e932')]
    """
    return _invoke_function_over_columns("md5", col)


def sha2(col: "ColumnOrName", numBits: int) -> Column:
    """Returns the hex string result of SHA-2 family of hash functions (SHA-224, SHA-256, SHA-384,
    and SHA-512). The numBits indicates the desired bit length of the result, which must have a
    value of 224, 256, 384, 512, or 0 (which is equivalent to 256).

    .. versionadded:: 1.5.0

    .. versionchanged:: 3.4.0
        Supports Spark Connect.

    Parameters
    ----------
    col : :class:`~pyspark.sql.Column` or str
        target column to compute on.
    numBits : int
        the desired bit length of the result, which must have a
        value of 224, 256, 384, 512, or 0 (which is equivalent to 256).

    Returns
    -------
    :class:`~pyspark.sql.Column`
        the column for computed results.

    Examples
    --------
    >>> df = spark.createDataFrame([["Alice"], ["Bob"]], ["name"])
    >>> df.withColumn("sha2", sha2(df.name, 256)).show(truncate=False)
    +-----+----------------------------------------------------------------+
    |name |sha2                                                            |
    +-----+----------------------------------------------------------------+
    |Alice|3bc51062973c458d5a6f2d8d64a023246354ad7e064b1e4e009ec8a0699a3043|
    |Bob  |cd9fb1e148ccd8442e5aa74904cc73bf6fb54d1d54d333bd596aa9bb4bb4e961|
    +-----+----------------------------------------------------------------+
    """

    if numBits not in {224, 256, 384, 512, 0}:
        raise ValueError("numBits should be one of {224, 256, 384, 512, 0}")

    if numBits == 256:
        return _invoke_function_over_columns("sha256", col)

    raise ContributionsAcceptedError(
        "SHA-224, SHA-384, and SHA-512 are not supported yet."
    )


def curdate() -> Column:
    """
    Returns the current date at the start of query evaluation as a :class:`DateType` column.
    All calls of current_date within the same query return the same value.

    .. versionadded:: 3.5.0

    Returns
    -------
    :class:`~pyspark.sql.Column`
        current date.

    Examples
    --------
    >>> import pyspark.sql.functions as sf
    >>> spark.range(1).select(sf.curdate()).show() # doctest: +SKIP
    +--------------+
    |current_date()|
    +--------------+
    |    2022-08-26|
    +--------------+
    """
    return _invoke_function("today")


def current_date() -> Column:
    """
    Returns the current date at the start of query evaluation as a :class:`DateType` column.
    All calls of current_date within the same query return the same value.

    .. versionadded:: 1.5.0

    .. versionchanged:: 3.4.0
        Supports Spark Connect.

    Returns
    -------
    :class:`~pyspark.sql.Column`
        current date.

    Examples
    --------
    >>> df = spark.range(1)
    >>> df.select(current_date()).show() # doctest: +SKIP
    +--------------+
    |current_date()|
    +--------------+
    |    2022-08-26|
    +--------------+
    """
    return curdate()


def now() -> Column:
    """
    Returns the current timestamp at the start of query evaluation.

    .. versionadded:: 3.5.0

    Returns
    -------
    :class:`~pyspark.sql.Column`
        current timestamp at the start of query evaluation.

    Examples
    --------
    >>> df = spark.range(1)
    >>> df.select(now()).show(truncate=False) # doctest: +SKIP
    +-----------------------+
    |now()    |
    +-----------------------+
    |2022-08-26 21:23:22.716|
    +-----------------------+
    """
    return _invoke_function("now")

def desc(col: "ColumnOrName") -> Column:
    """
    Returns a sort expression based on the descending order of the given column name.

    .. versionadded:: 1.3.0

    .. versionchanged:: 3.4.0
        Supports Spark Connect.

    Parameters
    ----------
    col : :class:`~pyspark.sql.Column` or str
        target column to sort by in the descending order.

    Returns
    -------
    :class:`~pyspark.sql.Column`
        the column specifying the order.

    Examples
    --------
    Sort by the column 'id' in the descending order.

    >>> spark.range(5).orderBy(desc("id")).show()
    +---+
    | id|
    +---+
    |  4|
    |  3|
    |  2|
    |  1|
    |  0|
    +---+
    """
    return Column(_to_column_expr(col).desc())

def asc(col: "ColumnOrName") -> Column:
    """
    Returns a sort expression based on the ascending order of the given column name.

    .. versionadded:: 1.3.0

    .. versionchanged:: 3.4.0
        Supports Spark Connect.

    Parameters
    ----------
    col : :class:`~pyspark.sql.Column` or str
        target column to sort by in the ascending order.

    Returns
    -------
    :class:`~pyspark.sql.Column`
        the column specifying the order.

    Examples
    --------
    Sort by the column 'id' in the descending order.

    >>> df = spark.range(5)
    >>> df = df.sort(desc("id"))
    >>> df.show()
    +---+
    | id|
    +---+
    |  4|
    |  3|
    |  2|
    |  1|
    |  0|
    +---+

    Sort by the column 'id' in the ascending order.

    >>> df.orderBy(asc("id")).show()
    +---+
    | id|
    +---+
    |  0|
    |  1|
    |  2|
    |  3|
    |  4|
    +---+
    """
    return Column(_to_column_expr(col).asc())

def date_trunc(format: str, timestamp: "ColumnOrName") -> Column:
    """
    Returns timestamp truncated to the unit specified by the format.

    .. versionadded:: 2.3.0

    Parameters
    ----------
    format : str
        'year', 'yyyy', 'yy', 'month', 'mon', 'mm',
        'day', 'dd', 'hour', 'minute', 'second', 'week', 'quarter'
    timestamp : :class:`~pyspark.sql.Column` or str

    Examples
    --------
    >>> df = spark.createDataFrame([('1997-02-28 05:02:11',)], ['t'])
    >>> df.select(date_trunc('year', df.t).alias('year')).collect()
    [Row(year=datetime.datetime(1997, 1, 1, 0, 0))]
    >>> df.select(date_trunc('mon', df.t).alias('month')).collect()
    [Row(month=datetime.datetime(1997, 2, 1, 0, 0))]
    """
    format = format.lower()
    if format in ["yyyy", "yy"]:
        format = "year"
    elif format in ["mon", "mm"]:
        format = "month"
    elif format == "dd":
        format = "day"
    elif format == "hh":
        format = "hour"
    return _invoke_function_over_columns("date_trunc", lit(format), timestamp)


def date_part(field: "ColumnOrName", source: "ColumnOrName") -> Column:
    """
    Extracts a part of the date/timestamp or interval source.

    .. versionadded:: 3.5.0

    Parameters
    ----------
    field : :class:`~pyspark.sql.Column` or str
        selects which part of the source should be extracted, and supported string values
        are as same as the fields of the equivalent function `extract`.
    source : :class:`~pyspark.sql.Column` or str
        a date/timestamp or interval column from where `field` should be extracted.

    Returns
    -------
    :class:`~pyspark.sql.Column`
        a part of the date/timestamp or interval source.

    Examples
    --------
    >>> import datetime
    >>> df = spark.createDataFrame([(datetime.datetime(2015, 4, 8, 13, 8, 15),)], ['ts'])
    >>> df.select(
    ...     date_part(lit('YEAR'), 'ts').alias('year'),
    ...     date_part(lit('month'), 'ts').alias('month'),
    ...     date_part(lit('WEEK'), 'ts').alias('week'),
    ...     date_part(lit('D'), 'ts').alias('day'),
    ...     date_part(lit('M'), 'ts').alias('minute'),
    ...     date_part(lit('S'), 'ts').alias('second')
    ... ).collect()
    [Row(year=2015, month=4, week=15, day=8, minute=8, second=Decimal('15.000000'))]
    """
    return _invoke_function_over_columns("date_part", field, source)


def extract(field: "ColumnOrName", source: "ColumnOrName") -> Column:
    """
    Extracts a part of the date/timestamp or interval source.

    .. versionadded:: 3.5.0

    Parameters
    ----------
    field : :class:`~pyspark.sql.Column` or str
        selects which part of the source should be extracted.
    source : :class:`~pyspark.sql.Column` or str
        a date/timestamp or interval column from where `field` should be extracted.

    Returns
    -------
    :class:`~pyspark.sql.Column`
        a part of the date/timestamp or interval source.

    Examples
    --------
    >>> import datetime
    >>> df = spark.createDataFrame([(datetime.datetime(2015, 4, 8, 13, 8, 15),)], ['ts'])
    >>> df.select(
    ...     extract(lit('YEAR'), 'ts').alias('year'),
    ...     extract(lit('month'), 'ts').alias('month'),
    ...     extract(lit('WEEK'), 'ts').alias('week'),
    ...     extract(lit('D'), 'ts').alias('day'),
    ...     extract(lit('M'), 'ts').alias('minute'),
    ...     extract(lit('S'), 'ts').alias('second')
    ... ).collect()
    [Row(year=2015, month=4, week=15, day=8, minute=8, second=Decimal('15.000000'))]
    """
    return date_part(field, source)


def datepart(field: "ColumnOrName", source: "ColumnOrName") -> Column:
    """
    Extracts a part of the date/timestamp or interval source.

    .. versionadded:: 3.5.0

    Parameters
    ----------
    field : :class:`~pyspark.sql.Column` or str
        selects which part of the source should be extracted, and supported string values
        are as same as the fields of the equivalent function `extract`.
    source : :class:`~pyspark.sql.Column` or str
        a date/timestamp or interval column from where `field` should be extracted.

    Returns
    -------
    :class:`~pyspark.sql.Column`
        a part of the date/timestamp or interval source.

    Examples
    --------
    >>> import datetime
    >>> df = spark.createDataFrame([(datetime.datetime(2015, 4, 8, 13, 8, 15),)], ['ts'])
    >>> df.select(
    ...     datepart(lit('YEAR'), 'ts').alias('year'),
    ...     datepart(lit('month'), 'ts').alias('month'),
    ...     datepart(lit('WEEK'), 'ts').alias('week'),
    ...     datepart(lit('D'), 'ts').alias('day'),
    ...     datepart(lit('M'), 'ts').alias('minute'),
    ...     datepart(lit('S'), 'ts').alias('second')
    ... ).collect()
    [Row(year=2015, month=4, week=15, day=8, minute=8, second=Decimal('15.000000'))]
    """
    return date_part(field, source)


def year(col: "ColumnOrName") -> Column:
    """
    Extract the year of a given date/timestamp as integer.

    .. versionadded:: 1.5.0

    .. versionchanged:: 3.4.0
        Supports Spark Connect.

    Parameters
    ----------
    col : :class:`~pyspark.sql.Column` or str
        target date/timestamp column to work on.

    Returns
    -------
    :class:`~pyspark.sql.Column`
        year part of the date/timestamp as integer.

    Examples
    --------
    >>> df = spark.createDataFrame([('2015-04-08',)], ['dt'])
    >>> df.select(year('dt').alias('year')).collect()
    [Row(year=2015)]
    """
    return _invoke_function_over_columns("year", col)


def quarter(col: "ColumnOrName") -> Column:
    """
    Extract the quarter of a given date/timestamp as integer.

    .. versionadded:: 1.5.0

    .. versionchanged:: 3.4.0
        Supports Spark Connect.

    Parameters
    ----------
    col : :class:`~pyspark.sql.Column` or str
        target date/timestamp column to work on.

    Returns
    -------
    :class:`~pyspark.sql.Column`
        quarter of the date/timestamp as integer.

    Examples
    --------
    >>> df = spark.createDataFrame([('2015-04-08',)], ['dt'])
    >>> df.select(quarter('dt').alias('quarter')).collect()
    [Row(quarter=2)]
    """
    return _invoke_function_over_columns("quarter", col)


def month(col: "ColumnOrName") -> Column:
    """
    Extract the month of a given date/timestamp as integer.

    .. versionadded:: 1.5.0

    .. versionchanged:: 3.4.0
        Supports Spark Connect.

    Parameters
    ----------
    col : :class:`~pyspark.sql.Column` or str
        target date/timestamp column to work on.

    Returns
    -------
    :class:`~pyspark.sql.Column`
        month part of the date/timestamp as integer.

    Examples
    --------
    >>> df = spark.createDataFrame([('2015-04-08',)], ['dt'])
    >>> df.select(month('dt').alias('month')).collect()
    [Row(month=4)]
    """
    return _invoke_function_over_columns("month", col)


def dayofweek(col: "ColumnOrName") -> Column:
    """
    Extract the day of the week of a given date/timestamp as integer.
    Ranges from 1 for a Sunday through to 7 for a Saturday

    .. versionadded:: 2.3.0

    .. versionchanged:: 3.4.0
        Supports Spark Connect.

    Parameters
    ----------
    col : :class:`~pyspark.sql.Column` or str
        target date/timestamp column to work on.

    Returns
    -------
    :class:`~pyspark.sql.Column`
        day of the week for given date/timestamp as integer.

    Examples
    --------
    >>> df = spark.createDataFrame([('2015-04-08',)], ['dt'])
    >>> df.select(dayofweek('dt').alias('day')).collect()
    [Row(day=4)]
    """
    return _invoke_function_over_columns("dayofweek", col) + lit(1)


def day(col: "ColumnOrName") -> Column:
    """
    Extract the day of the month of a given date/timestamp as integer.

    .. versionadded:: 3.5.0

    Parameters
    ----------
    col : :class:`~pyspark.sql.Column` or str
        target date/timestamp column to work on.

    Returns
    -------
    :class:`~pyspark.sql.Column`
        day of the month for given date/timestamp as integer.

    Examples
    --------
    >>> df = spark.createDataFrame([('2015-04-08',)], ['dt'])
    >>> df.select(day('dt').alias('day')).collect()
    [Row(day=8)]
    """
    return _invoke_function_over_columns("day", col)


def dayofmonth(col: "ColumnOrName") -> Column:
    """
    Extract the day of the month of a given date/timestamp as integer.

    .. versionadded:: 1.5.0

    .. versionchanged:: 3.4.0
        Supports Spark Connect.

    Parameters
    ----------
    col : :class:`~pyspark.sql.Column` or str
        target date/timestamp column to work on.

    Returns
    -------
    :class:`~pyspark.sql.Column`
        day of the month for given date/timestamp as integer.

    Examples
    --------
    >>> df = spark.createDataFrame([('2015-04-08',)], ['dt'])
    >>> df.select(dayofmonth('dt').alias('day')).collect()
    [Row(day=8)]
    """
    return day(col)


def dayofyear(col: "ColumnOrName") -> Column:
    """
    Extract the day of the year of a given date/timestamp as integer.

    .. versionadded:: 1.5.0

    .. versionchanged:: 3.4.0
        Supports Spark Connect.

    Parameters
    ----------
    col : :class:`~pyspark.sql.Column` or str
        target date/timestamp column to work on.

    Returns
    -------
    :class:`~pyspark.sql.Column`
        day of the year for given date/timestamp as integer.

    Examples
    --------
    >>> df = spark.createDataFrame([('2015-04-08',)], ['dt'])
    >>> df.select(dayofyear('dt').alias('day')).collect()
    [Row(day=98)]
    """
    return _invoke_function_over_columns("dayofyear", col)


def hour(col: "ColumnOrName") -> Column:
    """
    Extract the hours of a given timestamp as integer.

    .. versionadded:: 1.5.0

    .. versionchanged:: 3.4.0
        Supports Spark Connect.

    Parameters
    ----------
    col : :class:`~pyspark.sql.Column` or str
        target date/timestamp column to work on.

    Returns
    -------
    :class:`~pyspark.sql.Column`
        hour part of the timestamp as integer.

    Examples
    --------
    >>> import datetime
    >>> df = spark.createDataFrame([(datetime.datetime(2015, 4, 8, 13, 8, 15),)], ['ts'])
    >>> df.select(hour('ts').alias('hour')).collect()
    [Row(hour=13)]
    """
    return _invoke_function_over_columns("hour", col)


def minute(col: "ColumnOrName") -> Column:
    """
    Extract the minutes of a given timestamp as integer.

    .. versionadded:: 1.5.0

    .. versionchanged:: 3.4.0
        Supports Spark Connect.

    Parameters
    ----------
    col : :class:`~pyspark.sql.Column` or str
        target date/timestamp column to work on.

    Returns
    -------
    :class:`~pyspark.sql.Column`
        minutes part of the timestamp as integer.

    Examples
    --------
    >>> import datetime
    >>> df = spark.createDataFrame([(datetime.datetime(2015, 4, 8, 13, 8, 15),)], ['ts'])
    >>> df.select(minute('ts').alias('minute')).collect()
    [Row(minute=8)]
    """
    return _invoke_function_over_columns("minute", col)


def second(col: "ColumnOrName") -> Column:
    """
    Extract the seconds of a given date as integer.

    .. versionadded:: 1.5.0

    .. versionchanged:: 3.4.0
        Supports Spark Connect.

    Parameters
    ----------
    col : :class:`~pyspark.sql.Column` or str
        target date/timestamp column to work on.

    Returns
    -------
    :class:`~pyspark.sql.Column`
        `seconds` part of the timestamp as integer.

    Examples
    --------
    >>> import datetime
    >>> df = spark.createDataFrame([(datetime.datetime(2015, 4, 8, 13, 8, 15),)], ['ts'])
    >>> df.select(second('ts').alias('second')).collect()
    [Row(second=15)]
    """
    return _invoke_function_over_columns("second", col)


def weekofyear(col: "ColumnOrName") -> Column:
    """
    Extract the week number of a given date as integer.
    A week is considered to start on a Monday and week 1 is the first week with more than 3 days,
    as defined by ISO 8601

    .. versionadded:: 1.5.0

    .. versionchanged:: 3.4.0
        Supports Spark Connect.

    Parameters
    ----------
    col : :class:`~pyspark.sql.Column` or str
        target timestamp column to work on.

    Returns
    -------
    :class:`~pyspark.sql.Column`
        `week` of the year for given date as integer.

    Examples
    --------
    >>> df = spark.createDataFrame([('2015-04-08',)], ['dt'])
    >>> df.select(weekofyear(df.dt).alias('week')).collect()
    [Row(week=15)]
    """
    return _invoke_function_over_columns("weekofyear", col)


def cos(col: "ColumnOrName") -> Column:
    """
    Computes cosine of the input column.

    .. versionadded:: 1.4.0

    .. versionchanged:: 3.4.0
        Supports Spark Connect.

    Parameters
    ----------
    col : :class:`~pyspark.sql.Column` or str
        angle in radians

    Returns
    -------
    :class:`~pyspark.sql.Column`
        cosine of the angle, as if computed by `java.lang.Math.cos()`.

    Examples
    --------
    >>> import math
    >>> df = spark.range(1)
    >>> df.select(cos(lit(math.pi))).first()
    Row(COS(3.14159...)=-1.0)
    """
    return _invoke_function_over_columns("cos", col)


def acos(col: "ColumnOrName") -> Column:
    """
    Computes inverse cosine of the input column.

    .. versionadded:: 1.4.0

    .. versionchanged:: 3.4.0
        Supports Spark Connect.

    Parameters
    ----------
    col : :class:`~pyspark.sql.Column` or str
        target column to compute on.

    Returns
    -------
    :class:`~pyspark.sql.Column`
        inverse cosine of `col`, as if computed by `java.lang.Math.acos()`

    Examples
    --------
    >>> df = spark.range(1, 3)
    >>> df.select(acos(df.id)).show()
    +--------+
    |ACOS(id)|
    +--------+
    |     0.0|
    |     NaN|
    +--------+
    """
    return _invoke_function_over_columns("acos", col)


def call_function(funcName: str, *cols: "ColumnOrName") -> Column:
    """
    Call a SQL function.

    .. versionadded:: 3.5.0

    Parameters
    ----------
    funcName : str
        function name that follows the SQL identifier syntax (can be quoted, can be qualified)
    cols : :class:`~pyspark.sql.Column` or str
        column names or :class:`~pyspark.sql.Column`\\s to be used in the function

    Returns
    -------
    :class:`~pyspark.sql.Column`
        result of executed function.

    Examples
    --------
    >>> from pyspark.sql.functions import call_udf, col
    >>> from pyspark.sql.types import IntegerType, StringType
    >>> df = spark.createDataFrame([(1, "a"),(2, "b"), (3, "c")],["id", "name"])
    >>> _ = spark.udf.register("intX2", lambda i: i * 2, IntegerType())
    >>> df.select(call_function("intX2", "id")).show()
    +---------+
    |intX2(id)|
    +---------+
    |        2|
    |        4|
    |        6|
    +---------+
    >>> _ = spark.udf.register("strX2", lambda s: s * 2, StringType())
    >>> df.select(call_function("strX2", col("name"))).show()
    +-----------+
    |strX2(name)|
    +-----------+
    |         aa|
    |         bb|
    |         cc|
    +-----------+
    >>> df.select(call_function("avg", col("id"))).show()
    +-------+
    |avg(id)|
    +-------+
    |    2.0|
    +-------+
    >>> _ = spark.sql("CREATE FUNCTION custom_avg AS 'test.org.apache.spark.sql.MyDoubleAvg'")
    ... # doctest: +SKIP
    >>> df.select(call_function("custom_avg", col("id"))).show()
    ... # doctest: +SKIP
    +------------------------------------+
    |spark_catalog.default.custom_avg(id)|
    +------------------------------------+
    |                               102.0|
    +------------------------------------+
    >>> df.select(call_function("spark_catalog.default.custom_avg", col("id"))).show()
    ... # doctest: +SKIP
    +------------------------------------+
    |spark_catalog.default.custom_avg(id)|
    +------------------------------------+
    |                               102.0|
    +------------------------------------+
    """
    return _invoke_function_over_columns(funcName, *cols)


def covar_pop(col1: "ColumnOrName", col2: "ColumnOrName") -> Column:
    """Returns a new :class:`~pyspark.sql.Column` for the population covariance of ``col1`` and
    ``col2``.

    .. versionadded:: 2.0.0

    .. versionchanged:: 3.4.0
        Supports Spark Connect.

    Parameters
    ----------
    col1 : :class:`~pyspark.sql.Column` or str
        first column to calculate covariance.
    col1 : :class:`~pyspark.sql.Column` or str
        second column to calculate covariance.

    Returns
    -------
    :class:`~pyspark.sql.Column`
        covariance of these two column values.

    Examples
    --------
    >>> a = [1] * 10
    >>> b = [1] * 10
    >>> df = spark.createDataFrame(zip(a, b), ["a", "b"])
    >>> df.agg(covar_pop("a", "b").alias('c')).collect()
    [Row(c=0.0)]
    """
    return _invoke_function_over_columns("covar_pop", col1, col2)


def covar_samp(col1: "ColumnOrName", col2: "ColumnOrName") -> Column:
    """Returns a new :class:`~pyspark.sql.Column` for the sample covariance of ``col1`` and
    ``col2``.

    .. versionadded:: 2.0.0

    .. versionchanged:: 3.4.0
        Supports Spark Connect.

    Parameters
    ----------
    col1 : :class:`~pyspark.sql.Column` or str
        first column to calculate covariance.
    col1 : :class:`~pyspark.sql.Column` or str
        second column to calculate covariance.

    Returns
    -------
    :class:`~pyspark.sql.Column`
        sample covariance of these two column values.

    Examples
    --------
    >>> a = [1] * 10
    >>> b = [1] * 10
    >>> df = spark.createDataFrame(zip(a, b), ["a", "b"])
    >>> df.agg(covar_samp("a", "b").alias('c')).collect()
    [Row(c=0.0)]
    """
    return _invoke_function_over_columns("covar_samp", col1, col2)


def exp(col: "ColumnOrName") -> Column:
    """
    Computes the exponential of the given value.

    .. versionadded:: 1.4.0

    .. versionchanged:: 3.4.0
        Supports Spark Connect.

    Parameters
    ----------
    col : :class:`~pyspark.sql.Column` or str
        column to calculate exponential for.

    Returns
    -------
    :class:`~pyspark.sql.Column`
        exponential of the given value.

    Examples
    --------
    >>> df = spark.range(1)
    >>> df.select(exp(lit(0))).show()
    +------+
    |EXP(0)|
    +------+
    |   1.0|
    +------+
    """
    return _invoke_function_over_columns("exp", col)


def factorial(col: "ColumnOrName") -> Column:
    """
    Computes the factorial of the given value.

    .. versionadded:: 1.5.0

    .. versionchanged:: 3.4.0
        Supports Spark Connect.

    Parameters
    ----------
    col : :class:`~pyspark.sql.Column` or str
        a column to calculate factorial for.

    Returns
    -------
    :class:`~pyspark.sql.Column`
        factorial of given value.

    Examples
    --------
    >>> df = spark.createDataFrame([(5,)], ['n'])
    >>> df.select(factorial(df.n).alias('f')).collect()
    [Row(f=120)]
    """
    return _invoke_function_over_columns("factorial", col)


def log2(col: "ColumnOrName") -> Column:
    """Returns the base-2 logarithm of the argument.

    .. versionadded:: 1.5.0

    .. versionchanged:: 3.4.0
        Supports Spark Connect.

    Parameters
    ----------
    col : :class:`~pyspark.sql.Column` or str
        a column to calculate logariphm for.

    Returns
    -------
    :class:`~pyspark.sql.Column`
        logariphm of given value.

    Examples
    --------
    >>> df = spark.createDataFrame([(4,)], ['a'])
    >>> df.select(log2('a').alias('log2')).show()
    +----+
    |log2|
    +----+
    | 2.0|
    +----+
    """
    return _invoke_function_over_columns("log2", col)


def ln(col: "ColumnOrName") -> Column:
    """Returns the natural logarithm of the argument.

    .. versionadded:: 3.5.0

    Parameters
    ----------
    col : :class:`~pyspark.sql.Column` or str
        a column to calculate logariphm for.

    Returns
    -------
    :class:`~pyspark.sql.Column`
        natural logarithm of given value.

    Examples
    --------
    >>> df = spark.createDataFrame([(4,)], ['a'])
    >>> df.select(ln('a')).show()
    +------------------+
    |             ln(a)|
    +------------------+
    |1.3862943611198906|
    +------------------+
    """
    return _invoke_function_over_columns("ln", col)

<<<<<<< HEAD

def md5(col: "ColumnOrName") -> Column:
    """Calculates the MD5 digest and returns the value as a 32 character hex string.
=======
>>>>>>> 44c3e83b

def degrees(col: "ColumnOrName") -> Column:
    """
    Converts an angle measured in radians to an approximately equivalent angle
    measured in degrees.

    .. versionadded:: 2.1.0

    .. versionchanged:: 3.4.0
        Supports Spark Connect.

    Parameters
    ----------
    col : :class:`~pyspark.sql.Column` or str
        angle in radians

    Returns
    -------
    :class:`~pyspark.sql.Column`
        angle in degrees, as if computed by `java.lang.Math.toDegrees()`

    Examples
    --------
    >>> import math
    >>> df = spark.range(1)
    >>> df.select(degrees(lit(math.pi))).first()
    Row(DEGREES(3.14159...)=180.0)
    """
    return _invoke_function_over_columns("degrees", col)



def radians(col: "ColumnOrName") -> Column:
    """
    Converts an angle measured in degrees to an approximately equivalent angle
    measured in radians.

    .. versionadded:: 2.1.0

    .. versionchanged:: 3.4.0
        Supports Spark Connect.

    Parameters
    ----------
    col : :class:`~pyspark.sql.Column` or str
        angle in degrees

    Returns
    -------
    :class:`~pyspark.sql.Column`
        angle in radians, as if computed by `java.lang.Math.toRadians()`

    Examples
    --------
    >>> df = spark.range(1)
    >>> df.select(radians(lit(180))).first()
    Row(RADIANS(180)=3.14159...)
    """
    return _invoke_function_over_columns("radians", col)


def atan(col: "ColumnOrName") -> Column:
    """
    Compute inverse tangent of the input column.

    .. versionadded:: 1.4.0

    .. versionchanged:: 3.4.0
        Supports Spark Connect.

    Parameters
    ----------
    col : :class:`~pyspark.sql.Column` or str
        target column to compute on.

    Returns
    -------
    :class:`~pyspark.sql.Column`
        inverse tangent of `col`, as if computed by `java.lang.Math.atan()`

    Examples
    --------
    >>> df = spark.range(1)
    >>> df.select(atan(df.id)).show()
    +--------+
    |ATAN(id)|
    +--------+
    |     0.0|
    +--------+
    """
    return _invoke_function_over_columns("atan", col)


def atan2(col1: Union["ColumnOrName", float], col2: Union["ColumnOrName", float]) -> Column:
    """
    .. versionadded:: 1.4.0

    .. versionchanged:: 3.4.0
        Supports Spark Connect.

    Parameters
    ----------
    col1 : str, :class:`~pyspark.sql.Column` or float
        coordinate on y-axis
    col2 : str, :class:`~pyspark.sql.Column` or float
        coordinate on x-axis

    Returns
    -------
    :class:`~pyspark.sql.Column`
        the `theta` component of the point
        (`r`, `theta`)
        in polar coordinates that corresponds to the point
        (`x`, `y`) in Cartesian coordinates,
        as if computed by `java.lang.Math.atan2()`

    Examples
    --------
    >>> df = spark.range(1)
    >>> df.select(atan2(lit(1), lit(2))).first()
    Row(ATAN2(1, 2)=0.46364...)
    """
    def lit_or_column(x: Union["ColumnOrName", float]) -> Column:
        if isinstance(x, (int, float)):
            return lit(x)
        return x
    return _invoke_function_over_columns("atan2", lit_or_column(col1), lit_or_column(col2))


def tan(col: "ColumnOrName") -> Column:
    """
    Computes tangent of the input column.

    .. versionadded:: 1.4.0

    .. versionchanged:: 3.4.0
        Supports Spark Connect.

    Parameters
    ----------
    col : :class:`~pyspark.sql.Column` or str
        angle in radians

    Returns
    -------
    :class:`~pyspark.sql.Column`
        tangent of the given value, as if computed by `java.lang.Math.tan()`

    Examples
    --------
    >>> import math
    >>> df = spark.range(1)
    >>> df.select(tan(lit(math.radians(45)))).first()
    Row(TAN(0.78539...)=0.99999...)
    """
    return _invoke_function_over_columns("tan", col)


def round(col: "ColumnOrName", scale: int = 0) -> Column:
    """
    Round the given value to `scale` decimal places using HALF_UP rounding mode if `scale` >= 0
    or at integral part when `scale` < 0.

    .. versionadded:: 1.5.0

    .. versionchanged:: 3.4.0
        Supports Spark Connect.

    Parameters
    ----------
    col : :class:`~pyspark.sql.Column` or str
        input column to round.
    scale : int optional default 0
        scale value.

    Returns
    -------
    :class:`~pyspark.sql.Column`
        rounded values.

    Examples
    --------
    >>> spark.createDataFrame([(2.5,)], ['a']).select(round('a', 0).alias('r')).collect()
    [Row(r=3.0)]
    """
    return _invoke_function_over_columns("round", col, lit(scale))


def bround(col: "ColumnOrName", scale: int = 0) -> Column:
    """
    Round the given value to `scale` decimal places using HALF_EVEN rounding mode if `scale` >= 0
    or at integral part when `scale` < 0.

    .. versionadded:: 2.0.0

    .. versionchanged:: 3.4.0
        Supports Spark Connect.

    Parameters
    ----------
    col : :class:`~pyspark.sql.Column` or str
        input column to round.
    scale : int optional default 0
        scale value.

    Returns
    -------
    :class:`~pyspark.sql.Column`
        rounded values.

    Examples
    --------
    >>> spark.createDataFrame([(2.5,)], ['a']).select(bround('a', 0).alias('r')).collect()
    [Row(r=2.0)]
    """
    return _invoke_function_over_columns("round_even", col, lit(scale))


def get(col: "ColumnOrName", index: Union["ColumnOrName", int]) -> Column:
    """
    Collection function: Returns element of array at given (0-based) index.
    If the index points outside of the array boundaries, then this function
    returns NULL.

    .. versionadded:: 3.4.0

    Parameters
    ----------
    col : :class:`~pyspark.sql.Column` or str
        name of column containing array
    index : :class:`~pyspark.sql.Column` or str or int
        index to check for in array

    Returns
    -------
    :class:`~pyspark.sql.Column`
        value at given position.

    Notes
    -----
    The position is not 1 based, but 0 based index.
    Supports Spark Connect.

    See Also
    --------
    :meth:`element_at`

    Examples
    --------
    >>> df = spark.createDataFrame([(["a", "b", "c"], 1)], ['data', 'index'])
    >>> df.select(get(df.data, 1)).show()
    +------------+
    |get(data, 1)|
    +------------+
    |           b|
    +------------+

    >>> df.select(get(df.data, -1)).show()
    +-------------+
    |get(data, -1)|
    +-------------+
    |         NULL|
    +-------------+

    >>> df.select(get(df.data, 3)).show()
    +------------+
    |get(data, 3)|
    +------------+
    |        NULL|
    +------------+

    >>> df.select(get(df.data, "index")).show()
    +----------------+
    |get(data, index)|
    +----------------+
    |               b|
    +----------------+

    >>> df.select(get(df.data, col("index") - 1)).show()
    +----------------------+
    |get(data, (index - 1))|
    +----------------------+
    |                     a|
    +----------------------+
    """
    index = ConstantExpression(index) if isinstance(index, int) else _to_column_expr(index)
    # Spark uses 0-indexing, DuckDB 1-indexing
    index = index + 1

    return _invoke_function("list_extract", _to_column_expr(col), index)


def initcap(col: "ColumnOrName") -> Column:
    """Translate the first letter of each word to upper case in the sentence.

    .. versionadded:: 1.5.0

    .. versionchanged:: 3.4.0
        Supports Spark Connect.

    Parameters
    ----------
    col : :class:`~pyspark.sql.Column` or str
        target column to work on.

    Returns
    -------
    :class:`~pyspark.sql.Column`
        string with all first letters are uppercase in each word.

    Examples
    --------
    >>> spark.createDataFrame([('ab cd',)], ['a']).select(initcap("a").alias('v')).collect()
    [Row(v='Ab Cd')]
    """
    return Column(
        FunctionExpression(
            "array_to_string",
            FunctionExpression(
                "list_transform",
                FunctionExpression(
                    "string_split", _to_column_expr(col), ConstantExpression(" ")
                ),
                LambdaExpression(
                    "x",
                    FunctionExpression(
                        "concat",
                        FunctionExpression(
                            "upper",
                            FunctionExpression(
                                "array_extract", ColumnExpression("x"), 1
                            ),
                        ),
                        FunctionExpression("array_slice", ColumnExpression("x"), 2, -1),
                    ),
                ),
            ),
            ConstantExpression(" "),
        )
    )


def octet_length(col: "ColumnOrName") -> Column:
    """
    Calculates the byte length for the specified string column.

    .. versionadded:: 3.3.0

    .. versionchanged:: 3.4.0
        Supports Spark Connect.

    Parameters
    ----------
    col : :class:`~pyspark.sql.Column` or str
        Source column or strings

    Returns
    -------
    :class:`~pyspark.sql.Column`
        Byte length of the col

    Examples
    --------
    >>> from pyspark.sql.functions import octet_length
    >>> spark.createDataFrame([('cat',), ( '\U0001F408',)], ['cat']) \\
    ...      .select(octet_length('cat')).collect()
        [Row(octet_length(cat)=3), Row(octet_length(cat)=4)]
    """
    return _invoke_function("octet_length", _to_column_expr(col).cast("blob"))


def hex(col: "ColumnOrName") -> Column:
    """
    Computes hex value of the given column, which could be :class:`~pyspark.sql.types.StringType`, :class:`~pyspark.sql.types.BinaryType`, :class:`~pyspark.sql.types.IntegerType` or :class:`~pyspark.sql.types.LongType`.

    .. versionadded:: 1.5.0

    .. versionchanged:: 3.4.0
        Supports Spark Connect.

    Parameters
    ----------
    col : :class:`~pyspark.sql.Column` or str
        target column to work on.

    Returns
    -------
    :class:`~pyspark.sql.Column`
        hexadecimal representation of given value as string.

    Examples
    --------
    >>> spark.createDataFrame([('ABC', 3)], ['a', 'b']).select(hex('a'), hex('b')).collect()
    [Row(hex(a)='414243', hex(b)='3')]
    """
    return _invoke_function_over_columns("hex", col)


def unhex(col: "ColumnOrName") -> Column:
    """
    Inverse of hex. Interprets each pair of characters as a hexadecimal number and converts to the byte representation of number. column and returns it as a binary column.

    .. versionadded:: 1.5.0

    .. versionchanged:: 3.4.0
        Supports Spark Connect.

    Parameters
    ----------
    col : :class:`~pyspark.sql.Column` or str
        target column to work on.

    Returns
    -------
    :class:`~pyspark.sql.Column`
        string representation of given hexadecimal value.

    Examples
    --------
    >>> spark.createDataFrame([('414243',)], ['a']).select(unhex('a')).collect()
    [Row(unhex(a)=bytearray(b'ABC'))]
    """
    return _invoke_function_over_columns("unhex", col)


def base64(col: "ColumnOrName") -> Column:
    """
    Computes the BASE64 encoding of a binary column and returns it as a string column.

    .. versionadded:: 1.5.0

    .. versionchanged:: 3.4.0
        Supports Spark Connect.

    Parameters
    ----------
    col : :class:`~pyspark.sql.Column` or str
        target column to work on.

    Returns
    -------
    :class:`~pyspark.sql.Column`
        BASE64 encoding of string value.

    Examples
    --------
    >>> df = spark.createDataFrame(["Spark", "PySpark", "Pandas API"], "STRING")
    >>> df.select(base64("value")).show()
    +----------------+
    |   base64(value)|
    +----------------+
    |        U3Bhcms=|
    |    UHlTcGFyaw==|
    |UGFuZGFzIEFQSQ==|
    +----------------+
    """
    if isinstance(col,str):
        col = Column(ColumnExpression(col))
    return _invoke_function_over_columns("base64", col.cast("BLOB"))


def unbase64(col: "ColumnOrName") -> Column:
    """
    Decodes a BASE64 encoded string column and returns it as a binary column.

    .. versionadded:: 1.5.0

    .. versionchanged:: 3.4.0
        Supports Spark Connect.

    Parameters
    ----------
    col : :class:`~pyspark.sql.Column` or str
        target column to work on.

    Returns
    -------
    :class:`~pyspark.sql.Column`
        encoded string value.

    Examples
    --------
    >>> df = spark.createDataFrame(["U3Bhcms=",
    ...                            "UHlTcGFyaw==",
    ...                            "UGFuZGFzIEFQSQ=="], "STRING")
    >>> df.select(unbase64("value")).show()
    +--------------------+
    |     unbase64(value)|
    +--------------------+
    |    [53 70 61 72 6B]|
    |[50 79 53 70 61 7...|
    |[50 61 6E 64 61 7...|
    +--------------------+
    """
    return _invoke_function_over_columns("from_base64", col)


def add_months(start: "ColumnOrName", months: Union["ColumnOrName", int]) -> Column:
    """
    Returns the date that is `months` months after `start`. If `months` is a negative value
    then these amount of months will be deducted from the `start`.

    .. versionadded:: 1.5.0

    .. versionchanged:: 3.4.0
        Supports Spark Connect.

    Parameters
    ----------
    start : :class:`~pyspark.sql.Column` or str
        date column to work on.
    months : :class:`~pyspark.sql.Column` or str or int
        how many months after the given date to calculate.
        Accepts negative value as well to calculate backwards.

    Returns
    -------
    :class:`~pyspark.sql.Column`
        a date after/before given number of months.

    Examples
    --------
    >>> df = spark.createDataFrame([('2015-04-08', 2)], ['dt', 'add'])
    >>> df.select(add_months(df.dt, 1).alias('next_month')).collect()
    [Row(next_month=datetime.date(2015, 5, 8))]
    >>> df.select(add_months(df.dt, df.add.cast('integer')).alias('next_month')).collect()
    [Row(next_month=datetime.date(2015, 6, 8))]
    >>> df.select(add_months('dt', -2).alias('prev_month')).collect()
    [Row(prev_month=datetime.date(2015, 2, 8))]
    """
    months = ConstantExpression(months) if isinstance(months, int) else _to_column_expr(months)
    return _invoke_function("date_add", _to_column_expr(start), FunctionExpression("to_months", months)).cast("date")


def array_join(
    col: "ColumnOrName", delimiter: str, null_replacement: Optional[str] = None
) -> Column:
    """
    Concatenates the elements of `column` using the `delimiter`. Null values are replaced with
    `null_replacement` if set, otherwise they are ignored.

    .. versionadded:: 2.4.0

    .. versionchanged:: 3.4.0
        Supports Spark Connect.

    Parameters
    ----------
    col : :class:`~pyspark.sql.Column` or str
        target column to work on.
    delimiter : str
        delimiter used to concatenate elements
    null_replacement : str, optional
        if set then null values will be replaced by this value

    Returns
    -------
    :class:`~pyspark.sql.Column`
        a column of string type. Concatenated values.

    Examples
    --------
    >>> df = spark.createDataFrame([(["a", "b", "c"],), (["a", None],)], ['data'])
    >>> df.select(array_join(df.data, ",").alias("joined")).collect()
    [Row(joined='a,b,c'), Row(joined='a')]
    >>> df.select(array_join(df.data, ",", "NULL").alias("joined")).collect()
    [Row(joined='a,b,c'), Row(joined='a,NULL')]
    """
    if null_replacement is not None:
        raise ContributionsAcceptedError("null_replacement is not yet supported")
    return _invoke_function("array_to_string", _to_column_expr(col), ConstantExpression(delimiter))


def array_position(col: "ColumnOrName", value: Any) -> Column:
    """
    Collection function: Locates the position of the first occurrence of the given value
    in the given array. Returns null if either of the arguments are null.

    .. versionadded:: 2.4.0

    .. versionchanged:: 3.4.0
        Supports Spark Connect.

    Notes
    -----
    The position is not zero based, but 1 based index. Returns 0 if the given
    value could not be found in the array.

    Parameters
    ----------
    col : :class:`~pyspark.sql.Column` or str
        target column to work on.
    value : Any
        value to look for.

    Returns
    -------
    :class:`~pyspark.sql.Column`
        position of the value in the given array if found and 0 otherwise.

    Examples
    --------
    >>> df = spark.createDataFrame([(["c", "b", "a"],), ([],)], ['data'])
    >>> df.select(array_position(df.data, "a")).collect()
    [Row(array_position(data, a)=3), Row(array_position(data, a)=0)]
    """
    return Column(CoalesceOperator(_to_column_expr(_invoke_function_over_columns("list_position", col, lit(value))), ConstantExpression(0)))


def array_prepend(col: "ColumnOrName", value: Any) -> Column:
    """
    Collection function: Returns an array containing element as
    well as all elements from array. The new element is positioned
    at the beginning of the array.

    .. versionadded:: 3.5.0

    Parameters
    ----------
    col : :class:`~pyspark.sql.Column` or str
        name of column containing array
    value :
        a literal value, or a :class:`~pyspark.sql.Column` expression.

    Returns
    -------
    :class:`~pyspark.sql.Column`
        an array excluding given value.

    Examples
    --------
    >>> df = spark.createDataFrame([([2, 3, 4],), ([],)], ['data'])
    >>> df.select(array_prepend(df.data, 1)).collect()
    [Row(array_prepend(data, 1)=[1, 2, 3, 4]), Row(array_prepend(data, 1)=[1])]
    """
    return _invoke_function_over_columns("list_prepend", lit(value), col)


def array_repeat(col: "ColumnOrName", count: Union["ColumnOrName", int]) -> Column:
    """
    Collection function: creates an array containing a column repeated count times.

    .. versionadded:: 2.4.0

    .. versionchanged:: 3.4.0
        Supports Spark Connect.

    Parameters
    ----------
    col : :class:`~pyspark.sql.Column` or str
        column name or column that contains the element to be repeated
    count : :class:`~pyspark.sql.Column` or str or int
        column name, column, or int containing the number of times to repeat the first argument

    Returns
    -------
    :class:`~pyspark.sql.Column`
        an array of repeated elements.

    Examples
    --------
    >>> df = spark.createDataFrame([('ab',)], ['data'])
    >>> df.select(array_repeat(df.data, 3).alias('r')).collect()
    [Row(r=['ab', 'ab', 'ab'])]
    """
    count = lit(count) if isinstance(count, int) else count

    return _invoke_function_over_columns("list_resize", _invoke_function_over_columns("list_value", col), count, col)


def array_size(col: "ColumnOrName") -> Column:
    """
    Returns the total number of elements in the array. The function returns null for null input.

    .. versionadded:: 3.5.0

    Parameters
    ----------
    col : :class:`~pyspark.sql.Column` or str
        target column to compute on.

    Returns
    -------
    :class:`~pyspark.sql.Column`
        total number of elements in the array.

    Examples
    --------
    >>> df = spark.createDataFrame([([2, 1, 3],), (None,)], ['data'])
    >>> df.select(array_size(df.data).alias('r')).collect()
    [Row(r=3), Row(r=None)]
    """
    return _invoke_function_over_columns("len", col)

def array_sort(
    col: "ColumnOrName", comparator: Optional[Callable[[Column, Column], Column]] = None
) -> Column:
    """
    Collection function: sorts the input array in ascending order. The elements of the input array
    must be orderable. Null elements will be placed at the end of the returned array.

    .. versionadded:: 2.4.0

    .. versionchanged:: 3.4.0
        Can take a `comparator` function.

    .. versionchanged:: 3.4.0
        Supports Spark Connect.

    Parameters
    ----------
    col : :class:`~pyspark.sql.Column` or str
        name of column or expression
    comparator : callable, optional
        A binary ``(Column, Column) -> Column: ...``.
        The comparator will take two
        arguments representing two elements of the array. It returns a negative integer, 0, or a
        positive integer as the first element is less than, equal to, or greater than the second
        element. If the comparator function returns null, the function will fail and raise an error.

    Returns
    -------
    :class:`~pyspark.sql.Column`
        sorted array.

    Examples
    --------
    >>> df = spark.createDataFrame([([2, 1, None, 3],),([1],),([],)], ['data'])
    >>> df.select(array_sort(df.data).alias('r')).collect()
    [Row(r=[1, 2, 3, None]), Row(r=[1]), Row(r=[])]
    >>> df = spark.createDataFrame([(["foo", "foobar", None, "bar"],),(["foo"],),([],)], ['data'])
    >>> df.select(array_sort(
    ...     "data",
    ...     lambda x, y: when(x.isNull() | y.isNull(), lit(0)).otherwise(length(y) - length(x))
    ... ).alias("r")).collect()
    [Row(r=['foobar', 'foo', None, 'bar']), Row(r=['foo']), Row(r=[])]
    """
    if comparator is not None:
        raise ContributionsAcceptedError("comparator is not yet supported")
    else:
        return _invoke_function_over_columns("list_sort", col, lit("ASC"), lit("NULLS LAST"))


def arrays_overlap(a1: "ColumnOrName", a2: "ColumnOrName") -> Column:
    """
    Collection function: returns true if the arrays contain any common non-null element; if not,
    returns null if both the arrays are non-empty and any of them contains a null element; returns
    false otherwise.

    .. versionadded:: 2.4.0

    .. versionchanged:: 3.4.0
        Supports Spark Connect.

    Returns
    -------
    :class:`~pyspark.sql.Column`
        a column of Boolean type.

    Examples
    --------
    >>> df = spark.createDataFrame([(["a", "b"], ["b", "c"]), (["a"], ["b", "c"])], ['x', 'y'])
    >>> df.select(arrays_overlap(df.x, df.y).alias("overlap")).collect()
    [Row(overlap=True), Row(overlap=False)]
    """
    a1 = _to_column_expr(a1)
    a2 = _to_column_expr(a2)

    # FIXME: Hacky way to check if the array contains null as we can't write a lambda function
    # with the expression API or use list comprehensions. Else, we could for example filter
    # the list to remove nulls and then check if the length of the list has changed.
    def list_contains_null(a: ColumnExpression) -> Expression:
        return FunctionExpression("len", FunctionExpression("regexp_extract_all", FunctionExpression("array_to_string", a, ConstantExpression('|')), ConstantExpression('\|'))) < (FunctionExpression("len", a) - 1)

    a1_has_null = list_contains_null(a1)
    a2_has_null = list_contains_null(a2)

    return Column(
        CaseExpression(
            FunctionExpression("list_has_any", a1, a2), ConstantExpression(True)
        ).otherwise(
            CaseExpression(
                (FunctionExpression("len", a1) > 0) & (FunctionExpression("len", a2) > 0) & (a1_has_null | a2_has_null), ConstantExpression(None)
                ).otherwise(ConstantExpression(False)))
    )


def arrays_zip(*cols: "ColumnOrName") -> Column:
    """
    Collection function: Returns a merged array of structs in which the N-th struct contains all
    N-th values of input arrays. If one of the arrays is shorter than others then
    resulting struct type value will be a `null` for missing elements.

    .. versionadded:: 2.4.0

    .. versionchanged:: 3.4.0
        Supports Spark Connect.

    Parameters
    ----------
    cols : :class:`~pyspark.sql.Column` or str
        columns of arrays to be merged.

    Returns
    -------
    :class:`~pyspark.sql.Column`
        merged array of entries.

    Examples
    --------
    >>> from pyspark.sql.functions import arrays_zip
    >>> df = spark.createDataFrame([([1, 2, 3], [2, 4, 6], [3, 6])], ['vals1', 'vals2', 'vals3'])
    >>> df = df.select(arrays_zip(df.vals1, df.vals2, df.vals3).alias('zipped'))
    >>> df.show(truncate=False)
    +------------------------------------+
    |zipped                              |
    +------------------------------------+
    |[{1, 2, 3}, {2, 4, 6}, {3, 6, NULL}]|
    +------------------------------------+
    >>> df.printSchema()
    root
     |-- zipped: array (nullable = true)
     |    |-- element: struct (containsNull = false)
     |    |    |-- vals1: long (nullable = true)
     |    |    |-- vals2: long (nullable = true)
     |    |    |-- vals3: long (nullable = true)
    """
<<<<<<< HEAD
    return _invoke_function_over_columns("weekofyear", col)


def cos(col: "ColumnOrName") -> Column:
    """
    Computes cosine of the input column.

    .. versionadded:: 1.4.0

    .. versionchanged:: 3.4.0
        Supports Spark Connect.

    Parameters
    ----------
    col : :class:`~pyspark.sql.Column` or str
        angle in radians

    Returns
    -------
    :class:`~pyspark.sql.Column`
        cosine of the angle, as if computed by `java.lang.Math.cos()`.

    Examples
    --------
    >>> import math
    >>> df = spark.range(1)
    >>> df.select(cos(lit(math.pi))).first()
    Row(COS(3.14159...)=-1.0)
    """
    return _invoke_function_over_columns("cos", col)


def acos(col: "ColumnOrName") -> Column:
    """
    Computes inverse cosine of the input column.

    .. versionadded:: 1.4.0

    .. versionchanged:: 3.4.0
        Supports Spark Connect.

    Parameters
    ----------
    col : :class:`~pyspark.sql.Column` or str
        target column to compute on.

    Returns
    -------
    :class:`~pyspark.sql.Column`
        inverse cosine of `col`, as if computed by `java.lang.Math.acos()`

    Examples
    --------
    >>> df = spark.range(1, 3)
    >>> df.select(acos(df.id)).show()
    +--------+
    |ACOS(id)|
    +--------+
    |     0.0|
    |     NaN|
    +--------+
    """
    return _invoke_function_over_columns("acos", col)


def call_function(funcName: str, *cols: "ColumnOrName") -> Column:
    """
    Call a SQL function.

    .. versionadded:: 3.5.0

    Parameters
    ----------
    funcName : str
        function name that follows the SQL identifier syntax (can be quoted, can be qualified)
    cols : :class:`~pyspark.sql.Column` or str
        column names or :class:`~pyspark.sql.Column`\\s to be used in the function

    Returns
    -------
    :class:`~pyspark.sql.Column`
        result of executed function.

    Examples
    --------
    >>> from pyspark.sql.functions import call_udf, col
    >>> from pyspark.sql.types import IntegerType, StringType
    >>> df = spark.createDataFrame([(1, "a"),(2, "b"), (3, "c")],["id", "name"])
    >>> _ = spark.udf.register("intX2", lambda i: i * 2, IntegerType())
    >>> df.select(call_function("intX2", "id")).show()
    +---------+
    |intX2(id)|
    +---------+
    |        2|
    |        4|
    |        6|
    +---------+
    >>> _ = spark.udf.register("strX2", lambda s: s * 2, StringType())
    >>> df.select(call_function("strX2", col("name"))).show()
    +-----------+
    |strX2(name)|
    +-----------+
    |         aa|
    |         bb|
    |         cc|
    +-----------+
    >>> df.select(call_function("avg", col("id"))).show()
    +-------+
    |avg(id)|
    +-------+
    |    2.0|
    +-------+
    >>> _ = spark.sql("CREATE FUNCTION custom_avg AS 'test.org.apache.spark.sql.MyDoubleAvg'")
    ... # doctest: +SKIP
    >>> df.select(call_function("custom_avg", col("id"))).show()
    ... # doctest: +SKIP
    +------------------------------------+
    |spark_catalog.default.custom_avg(id)|
    +------------------------------------+
    |                               102.0|
    +------------------------------------+
    >>> df.select(call_function("spark_catalog.default.custom_avg", col("id"))).show()
    ... # doctest: +SKIP
    +------------------------------------+
    |spark_catalog.default.custom_avg(id)|
    +------------------------------------+
    |                               102.0|
    +------------------------------------+
    """
    return _invoke_function_over_columns(funcName, *cols)


def covar_pop(col1: "ColumnOrName", col2: "ColumnOrName") -> Column:
    """Returns a new :class:`~pyspark.sql.Column` for the population covariance of ``col1`` and
    ``col2``.

    .. versionadded:: 2.0.0

    .. versionchanged:: 3.4.0
        Supports Spark Connect.

    Parameters
    ----------
    col1 : :class:`~pyspark.sql.Column` or str
        first column to calculate covariance.
    col1 : :class:`~pyspark.sql.Column` or str
        second column to calculate covariance.

    Returns
    -------
    :class:`~pyspark.sql.Column`
        covariance of these two column values.

    Examples
    --------
    >>> a = [1] * 10
    >>> b = [1] * 10
    >>> df = spark.createDataFrame(zip(a, b), ["a", "b"])
    >>> df.agg(covar_pop("a", "b").alias('c')).collect()
    [Row(c=0.0)]
    """
    return _invoke_function_over_columns("covar_pop", col1, col2)


def covar_samp(col1: "ColumnOrName", col2: "ColumnOrName") -> Column:
    """Returns a new :class:`~pyspark.sql.Column` for the sample covariance of ``col1`` and
    ``col2``.

    .. versionadded:: 2.0.0

    .. versionchanged:: 3.4.0
        Supports Spark Connect.

    Parameters
    ----------
    col1 : :class:`~pyspark.sql.Column` or str
        first column to calculate covariance.
    col1 : :class:`~pyspark.sql.Column` or str
        second column to calculate covariance.

    Returns
    -------
    :class:`~pyspark.sql.Column`
        sample covariance of these two column values.

    Examples
    --------
    >>> a = [1] * 10
    >>> b = [1] * 10
    >>> df = spark.createDataFrame(zip(a, b), ["a", "b"])
    >>> df.agg(covar_samp("a", "b").alias('c')).collect()
    [Row(c=0.0)]
    """
    return _invoke_function_over_columns("covar_samp", col1, col2)


def exp(col: "ColumnOrName") -> Column:
    """
    Computes the exponential of the given value.

    .. versionadded:: 1.4.0

    .. versionchanged:: 3.4.0
        Supports Spark Connect.

    Parameters
    ----------
    col : :class:`~pyspark.sql.Column` or str
        column to calculate exponential for.

    Returns
    -------
    :class:`~pyspark.sql.Column`
        exponential of the given value.

    Examples
    --------
    >>> df = spark.range(1)
    >>> df.select(exp(lit(0))).show()
    +------+
    |EXP(0)|
    +------+
    |   1.0|
    +------+
    """
    return _invoke_function_over_columns("exp", col)


def factorial(col: "ColumnOrName") -> Column:
    """
    Computes the factorial of the given value.

    .. versionadded:: 1.5.0

    .. versionchanged:: 3.4.0
        Supports Spark Connect.

    Parameters
    ----------
    col : :class:`~pyspark.sql.Column` or str
        a column to calculate factorial for.

    Returns
    -------
    :class:`~pyspark.sql.Column`
        factorial of given value.

    Examples
    --------
    >>> df = spark.createDataFrame([(5,)], ['n'])
    >>> df.select(factorial(df.n).alias('f')).collect()
    [Row(f=120)]
    """
    return _invoke_function_over_columns("factorial", col)


def log2(col: "ColumnOrName") -> Column:
    """Returns the base-2 logarithm of the argument.

    .. versionadded:: 1.5.0

    .. versionchanged:: 3.4.0
        Supports Spark Connect.

    Parameters
    ----------
    col : :class:`~pyspark.sql.Column` or str
        a column to calculate logariphm for.

    Returns
    -------
    :class:`~pyspark.sql.Column`
        logariphm of given value.

    Examples
    --------
    >>> df = spark.createDataFrame([(4,)], ['a'])
    >>> df.select(log2('a').alias('log2')).show()
    +----+
    |log2|
    +----+
    | 2.0|
    +----+
    """
    return _invoke_function_over_columns("log2", col)


def ln(col: "ColumnOrName") -> Column:
    """Returns the natural logarithm of the argument.

    .. versionadded:: 3.5.0

    Parameters
    ----------
    col : :class:`~pyspark.sql.Column` or str
        a column to calculate logariphm for.

    Returns
    -------
    :class:`~pyspark.sql.Column`
        natural logarithm of given value.

    Examples
    --------
    >>> df = spark.createDataFrame([(4,)], ['a'])
    >>> df.select(ln('a')).show()
    +------------------+
    |             ln(a)|
    +------------------+
    |1.3862943611198906|
    +------------------+
    """
    return _invoke_function_over_columns("ln", col)


def degrees(col: "ColumnOrName") -> Column:
    """
    Converts an angle measured in radians to an approximately equivalent angle
    measured in degrees.

    .. versionadded:: 2.1.0

    .. versionchanged:: 3.4.0
        Supports Spark Connect.

    Parameters
    ----------
    col : :class:`~pyspark.sql.Column` or str
        angle in radians

    Returns
    -------
    :class:`~pyspark.sql.Column`
        angle in degrees, as if computed by `java.lang.Math.toDegrees()`

    Examples
    --------
    >>> import math
    >>> df = spark.range(1)
    >>> df.select(degrees(lit(math.pi))).first()
    Row(DEGREES(3.14159...)=180.0)
    """
    return _invoke_function_over_columns("degrees", col)



def radians(col: "ColumnOrName") -> Column:
    """
    Converts an angle measured in degrees to an approximately equivalent angle
    measured in radians.

    .. versionadded:: 2.1.0

    .. versionchanged:: 3.4.0
        Supports Spark Connect.

    Parameters
    ----------
    col : :class:`~pyspark.sql.Column` or str
        angle in degrees

    Returns
    -------
    :class:`~pyspark.sql.Column`
        angle in radians, as if computed by `java.lang.Math.toRadians()`

    Examples
    --------
    >>> df = spark.range(1)
    >>> df.select(radians(lit(180))).first()
    Row(RADIANS(180)=3.14159...)
    """
    return _invoke_function_over_columns("radians", col)


def atan(col: "ColumnOrName") -> Column:
    """
    Compute inverse tangent of the input column.

    .. versionadded:: 1.4.0

    .. versionchanged:: 3.4.0
        Supports Spark Connect.

    Parameters
    ----------
    col : :class:`~pyspark.sql.Column` or str
        target column to compute on.

    Returns
    -------
    :class:`~pyspark.sql.Column`
        inverse tangent of `col`, as if computed by `java.lang.Math.atan()`

    Examples
    --------
    >>> df = spark.range(1)
    >>> df.select(atan(df.id)).show()
    +--------+
    |ATAN(id)|
    +--------+
    |     0.0|
    +--------+
    """
    return _invoke_function_over_columns("atan", col)


def atan2(col1: Union["ColumnOrName", float], col2: Union["ColumnOrName", float]) -> Column:
    """
    .. versionadded:: 1.4.0

    .. versionchanged:: 3.4.0
        Supports Spark Connect.

    Parameters
    ----------
    col1 : str, :class:`~pyspark.sql.Column` or float
        coordinate on y-axis
    col2 : str, :class:`~pyspark.sql.Column` or float
        coordinate on x-axis

    Returns
    -------
    :class:`~pyspark.sql.Column`
        the `theta` component of the point
        (`r`, `theta`)
        in polar coordinates that corresponds to the point
        (`x`, `y`) in Cartesian coordinates,
        as if computed by `java.lang.Math.atan2()`

    Examples
    --------
    >>> df = spark.range(1)
    >>> df.select(atan2(lit(1), lit(2))).first()
    Row(ATAN2(1, 2)=0.46364...)
    """
    def lit_or_column(x: Union["ColumnOrName", float]) -> Column:
        if isinstance(x, (int, float)):
            return lit(x)
        return x
    return _invoke_function_over_columns("atan2", lit_or_column(col1), lit_or_column(col2))


def tan(col: "ColumnOrName") -> Column:
    """
    Computes tangent of the input column.

    .. versionadded:: 1.4.0

    .. versionchanged:: 3.4.0
        Supports Spark Connect.

    Parameters
    ----------
    col : :class:`~pyspark.sql.Column` or str
        angle in radians

    Returns
    -------
    :class:`~pyspark.sql.Column`
        tangent of the given value, as if computed by `java.lang.Math.tan()`

    Examples
    --------
    >>> import math
    >>> df = spark.range(1)
    >>> df.select(tan(lit(math.radians(45)))).first()
    Row(TAN(0.78539...)=0.99999...)
    """
    return _invoke_function_over_columns("tan", col)


def round(col: "ColumnOrName", scale: int = 0) -> Column:
    """
    Round the given value to `scale` decimal places using HALF_UP rounding mode if `scale` >= 0
    or at integral part when `scale` < 0.

    .. versionadded:: 1.5.0

    .. versionchanged:: 3.4.0
        Supports Spark Connect.

    Parameters
    ----------
    col : :class:`~pyspark.sql.Column` or str
        input column to round.
    scale : int optional default 0
        scale value.

    Returns
    -------
    :class:`~pyspark.sql.Column`
        rounded values.

    Examples
    --------
    >>> spark.createDataFrame([(2.5,)], ['a']).select(round('a', 0).alias('r')).collect()
    [Row(r=3.0)]
    """
    return _invoke_function_over_columns("round", col, lit(scale))


def bround(col: "ColumnOrName", scale: int = 0) -> Column:
    """
    Round the given value to `scale` decimal places using HALF_EVEN rounding mode if `scale` >= 0
    or at integral part when `scale` < 0.

    .. versionadded:: 2.0.0

    .. versionchanged:: 3.4.0
        Supports Spark Connect.

    Parameters
    ----------
    col : :class:`~pyspark.sql.Column` or str
        input column to round.
    scale : int optional default 0
        scale value.

    Returns
    -------
    :class:`~pyspark.sql.Column`
        rounded values.

    Examples
    --------
    >>> spark.createDataFrame([(2.5,)], ['a']).select(bround('a', 0).alias('r')).collect()
    [Row(r=2.0)]
    """
    return _invoke_function_over_columns("round_even", col, lit(scale))
=======
    return _invoke_function_over_columns("list_zip", *cols)
>>>>>>> 44c3e83b
<|MERGE_RESOLUTION|>--- conflicted
+++ resolved
@@ -1,9 +1,5 @@
-<<<<<<< HEAD
-from typing import Any, Callable, Union, overload, Optional
-=======
 import warnings
 from typing import Any, Callable, Union, overload, Optional, List, Tuple
->>>>>>> 44c3e83b
 
 from duckdb import (
     CaseExpression,
@@ -241,159 +237,7 @@
     return Column(_to_column_expr(col)).asc()
 
 
-<<<<<<< HEAD
-def array_distinct(col: "ColumnOrName") -> Column:
-    """
-    Collection function: removes duplicate values from the array.
-
-    .. versionadded:: 2.4.0
-
-    .. versionchanged:: 3.4.0
-        Supports Spark Connect.
-
-    Parameters
-    ----------
-    col : :class:`~pyspark.sql.Column` or str
-        name of column or expression
-
-    Returns
-    -------
-    :class:`~pyspark.sql.Column`
-        an array of unique values.
-
-    Examples
-    --------
-    >>> df = spark.createDataFrame([([1, 2, 3, 2],), ([4, 5, 5, 4],)], ['data'])
-    >>> df.select(array_distinct(df.data)).collect()
-    [Row(array_distinct(data)=[1, 2, 3]), Row(array_distinct(data)=[4, 5])]
-    """
-    return _invoke_function_over_columns("array_distinct", col)
-
-
-def array_intersect(col1: "ColumnOrName", col2: "ColumnOrName") -> Column:
-    """
-    Collection function: returns an array of the elements in the intersection of col1 and col2,
-    without duplicates.
-
-    .. versionadded:: 2.4.0
-
-    .. versionchanged:: 3.4.0
-        Supports Spark Connect.
-
-    Parameters
-    ----------
-    col1 : :class:`~pyspark.sql.Column` or str
-        name of column containing array
-    col2 : :class:`~pyspark.sql.Column` or str
-        name of column containing array
-
-    Returns
-    -------
-    :class:`~pyspark.sql.Column`
-        an array of values in the intersection of two arrays.
-
-    Examples
-    --------
-    >>> from pyspark.sql import Row
-    >>> df = spark.createDataFrame([Row(c1=["b", "a", "c"], c2=["c", "d", "a", "f"])])
-    >>> df.select(array_intersect(df.c1, df.c2)).collect()
-    [Row(array_intersect(c1, c2)=['a', 'c'])]
-    """
-    return _invoke_function_over_columns("array_intersect", col1, col2)
-
-
-def array_union(col1: "ColumnOrName", col2: "ColumnOrName") -> Column:
-    """
-    Collection function: returns an array of the elements in the union of col1 and col2,
-    without duplicates.
-
-    .. versionadded:: 2.4.0
-
-    .. versionchanged:: 3.4.0
-        Supports Spark Connect.
-
-    Parameters
-    ----------
-    col1 : :class:`~pyspark.sql.Column` or str
-        name of column containing array
-    col2 : :class:`~pyspark.sql.Column` or str
-        name of column containing array
-
-    Returns
-    -------
-    :class:`~pyspark.sql.Column`
-        an array of values in union of two arrays.
-
-    Examples
-    --------
-    >>> from pyspark.sql import Row
-    >>> df = spark.createDataFrame([Row(c1=["b", "a", "c"], c2=["c", "d", "a", "f"])])
-    >>> df.select(array_union(df.c1, df.c2)).collect()
-    [Row(array_union(c1, c2)=['b', 'a', 'c', 'd', 'f'])]
-    """
-    return _invoke_function_over_columns("array_distinct", _invoke_function_over_columns("array_concat", col1, col2))
-
-
-def array_max(col: "ColumnOrName") -> Column:
-    """
-    Collection function: returns the maximum value of the array.
-
-    .. versionadded:: 2.4.0
-
-    .. versionchanged:: 3.4.0
-        Supports Spark Connect.
-
-    Parameters
-    ----------
-    col : :class:`~pyspark.sql.Column` or str
-        name of column or expression
-
-    Returns
-    -------
-    :class:`~pyspark.sql.Column`
-        maximum value of an array.
-
-    Examples
-    --------
-    >>> df = spark.createDataFrame([([2, 1, 3],), ([None, 10, -1],)], ['data'])
-    >>> df.select(array_max(df.data).alias('max')).collect()
-    [Row(max=3), Row(max=10)]
-    """
-    return _invoke_function("array_extract", _to_column_expr(_invoke_function_over_columns("array_sort", col)), _get_expr(-1))
-
-
-def array_min(col: "ColumnOrName") -> Column:
-    """
-    Collection function: returns the minimum value of the array.
-
-    .. versionadded:: 2.4.0
-
-    .. versionchanged:: 3.4.0
-        Supports Spark Connect.
-
-    Parameters
-    ----------
-    col : :class:`~pyspark.sql.Column` or str
-        name of column or expression
-
-    Returns
-    -------
-    :class:`~pyspark.sql.Column`
-        minimum value of array.
-
-    Examples
-    --------
-    >>> df = spark.createDataFrame([([2, 1, 3],), ([None, 10, -1],)], ['data'])
-    >>> df.select(array_min(df.data).alias('min')).collect()
-    [Row(min=1), Row(min=-1)]
-    """
-    return _invoke_function("array_extract", _to_column_expr(_invoke_function_over_columns("array_sort", col)), _get_expr(1))
-
-
-def avg(col: "ColumnOrName") -> Column:
-=======
 def asc_nulls_first(col: "ColumnOrName") -> Column:
->>>>>>> 44c3e83b
     """
     Returns a sort expression based on the ascending order of the given
     column name, and null values return before non-null values.
@@ -582,43 +426,7 @@
     return desc(col).nulls_last()
 
 
-<<<<<<< HEAD
-def any_value(col: "ColumnOrName") -> Column:
-    """Returns some value of `col` for a group of rows.
-
-    .. versionadded:: 3.5.0
-
-    Parameters
-    ----------
-    col : :class:`~pyspark.sql.Column` or str
-        target column to work on.
-    ignorenulls : :class:`~pyspark.sql.Column` or bool
-        if first value is null then look for first non-null value.
-
-    Returns
-    -------
-    :class:`~pyspark.sql.Column`
-        some value of `col` for a group of rows.
-
-    Examples
-    --------
-    >>> df = spark.createDataFrame([(None, 1),
-    ...                             ("a", 2),
-    ...                             ("a", 3),
-    ...                             ("b", 8),
-    ...                             ("b", 2)], ["c1", "c2"])
-    >>> df.select(any_value('c1'), any_value('c2')).collect()
-    [Row(any_value(c1)=None, any_value(c2)=1)]
-    >>> df.select(any_value('c1', True), any_value('c2', True)).collect()
-    [Row(any_value(c1)='a', any_value(c2)=1)]
-    """
-    return _invoke_function_over_columns("any_value", col)
-
-
-def count(col: "ColumnOrName") -> Column:
-=======
 def left(str: "ColumnOrName", len: "ColumnOrName") -> Column:
->>>>>>> 44c3e83b
     """
     Returns the leftmost `len`(`len` can be string type) characters from the string `str`,
     if `len` is less or equal than 0 the result is an empty string.
@@ -714,62 +522,12 @@
     >>> df0.select(levenshtein('l', 'r', 2).alias('d')).collect()
     [Row(d=-1)]
     """
-<<<<<<< HEAD
-    return _invoke_function_over_columns("count", col)
-
-
-def approx_count_distinct(col: "ColumnOrName", rsd: Optional[float] = None) -> Column:
-    """Aggregate function: returns a new :class:`~pyspark.sql.Column` for approximate distinct count
-    of column `col`.
-
-    .. versionadded:: 2.1.0
-
-    .. versionchanged:: 3.4.0
-        Supports Spark Connect.
-
-    Parameters
-    ----------
-    col : :class:`~pyspark.sql.Column` or str
-    rsd : float, optional
-        maximum relative standard deviation allowed (default = 0.05).
-        For rsd < 0.01, it is more efficient to use :func:`count_distinct`
-
-    Returns
-    -------
-    :class:`~pyspark.sql.Column`
-        the column of computed results.
-
-    Examples
-    --------
-    >>> df = spark.createDataFrame([1,2,2,3], "INT")
-    >>> df.agg(approx_count_distinct("value").alias('distinct_values')).show()
-    +---------------+
-    |distinct_values|
-    +---------------+
-    |              3|
-    +---------------+
-    """
-    if rsd is not None:
-        raise ValueError("rsd is not supported by DuckDB")
-    return _invoke_function_over_columns("approx_count_distinct", col)
-
-
-
-
-@overload
-def transform(col: "ColumnOrName", f: Callable[[Column], Column]) -> Column: ...
-
-
-@overload
-def transform(col: "ColumnOrName", f: Callable[[Column, Column], Column]) -> Column: ...
-=======
     distance = _invoke_function_over_columns("levenshtein", left, right)
     if threshold is None:
         return distance
     else:
         distance = _to_column_expr(distance)
         return Column(CaseExpression(distance <= ConstantExpression(threshold), distance).otherwise(ConstantExpression(-1)))
->>>>>>> 44c3e83b
 
 
 def lpad(col: "ColumnOrName", len: int, pad: str) -> Column:
@@ -1278,90 +1036,9 @@
     return _invoke_function_over_columns("avg", col)
 
 
-<<<<<<< HEAD
-def endswith(str: "ColumnOrName", suffix: "ColumnOrName") -> Column:
-    """
-    Returns a boolean. The value is True if str ends with suffix.
-    Returns NULL if either input expression is NULL. Otherwise, returns False.
-    Both str or suffix must be of STRING or BINARY type.
-
-    .. versionadded:: 3.5.0
-
-    Parameters
-    ----------
-    str : :class:`~pyspark.sql.Column` or str
-        A column of string.
-    suffix : :class:`~pyspark.sql.Column` or str
-        A column of string, the suffix.
-
-    Examples
-    --------
-    >>> df = spark.createDataFrame([("Spark SQL", "Spark",)], ["a", "b"])
-    >>> df.select(endswith(df.a, df.b).alias('r')).collect()
-    [Row(r=False)]
-
-    >>> df = spark.createDataFrame([("414243", "4243",)], ["e", "f"])
-    >>> df = df.select(to_binary("e").alias("e"), to_binary("f").alias("f"))
-    >>> df.printSchema()
-    root
-     |-- e: binary (nullable = true)
-     |-- f: binary (nullable = true)
-    >>> df.select(endswith("e", "f"), endswith("f", "e")).show()
-    +--------------+--------------+
-    |endswith(e, f)|endswith(f, e)|
-    +--------------+--------------+
-    |          true|         false|
-    +--------------+--------------+
-    """
-    return _invoke_function_over_columns("suffix", str, suffix)
-
-
-def startswith(str: "ColumnOrName", prefix: "ColumnOrName") -> Column:
-    """
-    Returns a boolean. The value is True if str starts with prefix.
-    Returns NULL if either input expression is NULL. Otherwise, returns False.
-    Both str or prefix must be of STRING or BINARY type.
-
-    .. versionadded:: 3.5.0
-
-    Parameters
-    ----------
-    str : :class:`~pyspark.sql.Column` or str
-        A column of string.
-    prefix : :class:`~pyspark.sql.Column` or str
-        A column of string, the prefix.
-
-    Examples
-    --------
-    >>> df = spark.createDataFrame([("Spark SQL", "Spark",)], ["a", "b"])
-    >>> df.select(startswith(df.a, df.b).alias('r')).collect()
-    [Row(r=True)]
-
-    >>> df = spark.createDataFrame([("414243", "4142",)], ["e", "f"])
-    >>> df = df.select(to_binary("e").alias("e"), to_binary("f").alias("f"))
-    >>> df.printSchema()
-    root
-     |-- e: binary (nullable = true)
-     |-- f: binary (nullable = true)
-    >>> df.select(startswith("e", "f"), startswith("f", "e")).show()
-    +----------------+----------------+
-    |startswith(e, f)|startswith(f, e)|
-    +----------------+----------------+
-    |            true|           false|
-    +----------------+----------------+
-    """
-    return _invoke_function_over_columns("starts_with", str, prefix)
-
-
-def length(col: "ColumnOrName") -> Column:
-    """Computes the character length of string data or number of bytes of binary data.
-    The length of character data includes the trailing spaces. The length of binary data
-    includes binary zeros.
-=======
 def sum(col: "ColumnOrName") -> Column:
     """
     Aggregate function: returns the sum of all values in the expression.
->>>>>>> 44c3e83b
 
     .. versionadded:: 1.3.0
 
@@ -4569,12 +4246,6 @@
     """
     return _invoke_function_over_columns("ln", col)
 
-<<<<<<< HEAD
-
-def md5(col: "ColumnOrName") -> Column:
-    """Calculates the MD5 digest and returns the value as a 32 character hex string.
-=======
->>>>>>> 44c3e83b
 
 def degrees(col: "ColumnOrName") -> Column:
     """
@@ -5402,537 +5073,4 @@
      |    |    |-- vals2: long (nullable = true)
      |    |    |-- vals3: long (nullable = true)
     """
-<<<<<<< HEAD
-    return _invoke_function_over_columns("weekofyear", col)
-
-
-def cos(col: "ColumnOrName") -> Column:
-    """
-    Computes cosine of the input column.
-
-    .. versionadded:: 1.4.0
-
-    .. versionchanged:: 3.4.0
-        Supports Spark Connect.
-
-    Parameters
-    ----------
-    col : :class:`~pyspark.sql.Column` or str
-        angle in radians
-
-    Returns
-    -------
-    :class:`~pyspark.sql.Column`
-        cosine of the angle, as if computed by `java.lang.Math.cos()`.
-
-    Examples
-    --------
-    >>> import math
-    >>> df = spark.range(1)
-    >>> df.select(cos(lit(math.pi))).first()
-    Row(COS(3.14159...)=-1.0)
-    """
-    return _invoke_function_over_columns("cos", col)
-
-
-def acos(col: "ColumnOrName") -> Column:
-    """
-    Computes inverse cosine of the input column.
-
-    .. versionadded:: 1.4.0
-
-    .. versionchanged:: 3.4.0
-        Supports Spark Connect.
-
-    Parameters
-    ----------
-    col : :class:`~pyspark.sql.Column` or str
-        target column to compute on.
-
-    Returns
-    -------
-    :class:`~pyspark.sql.Column`
-        inverse cosine of `col`, as if computed by `java.lang.Math.acos()`
-
-    Examples
-    --------
-    >>> df = spark.range(1, 3)
-    >>> df.select(acos(df.id)).show()
-    +--------+
-    |ACOS(id)|
-    +--------+
-    |     0.0|
-    |     NaN|
-    +--------+
-    """
-    return _invoke_function_over_columns("acos", col)
-
-
-def call_function(funcName: str, *cols: "ColumnOrName") -> Column:
-    """
-    Call a SQL function.
-
-    .. versionadded:: 3.5.0
-
-    Parameters
-    ----------
-    funcName : str
-        function name that follows the SQL identifier syntax (can be quoted, can be qualified)
-    cols : :class:`~pyspark.sql.Column` or str
-        column names or :class:`~pyspark.sql.Column`\\s to be used in the function
-
-    Returns
-    -------
-    :class:`~pyspark.sql.Column`
-        result of executed function.
-
-    Examples
-    --------
-    >>> from pyspark.sql.functions import call_udf, col
-    >>> from pyspark.sql.types import IntegerType, StringType
-    >>> df = spark.createDataFrame([(1, "a"),(2, "b"), (3, "c")],["id", "name"])
-    >>> _ = spark.udf.register("intX2", lambda i: i * 2, IntegerType())
-    >>> df.select(call_function("intX2", "id")).show()
-    +---------+
-    |intX2(id)|
-    +---------+
-    |        2|
-    |        4|
-    |        6|
-    +---------+
-    >>> _ = spark.udf.register("strX2", lambda s: s * 2, StringType())
-    >>> df.select(call_function("strX2", col("name"))).show()
-    +-----------+
-    |strX2(name)|
-    +-----------+
-    |         aa|
-    |         bb|
-    |         cc|
-    +-----------+
-    >>> df.select(call_function("avg", col("id"))).show()
-    +-------+
-    |avg(id)|
-    +-------+
-    |    2.0|
-    +-------+
-    >>> _ = spark.sql("CREATE FUNCTION custom_avg AS 'test.org.apache.spark.sql.MyDoubleAvg'")
-    ... # doctest: +SKIP
-    >>> df.select(call_function("custom_avg", col("id"))).show()
-    ... # doctest: +SKIP
-    +------------------------------------+
-    |spark_catalog.default.custom_avg(id)|
-    +------------------------------------+
-    |                               102.0|
-    +------------------------------------+
-    >>> df.select(call_function("spark_catalog.default.custom_avg", col("id"))).show()
-    ... # doctest: +SKIP
-    +------------------------------------+
-    |spark_catalog.default.custom_avg(id)|
-    +------------------------------------+
-    |                               102.0|
-    +------------------------------------+
-    """
-    return _invoke_function_over_columns(funcName, *cols)
-
-
-def covar_pop(col1: "ColumnOrName", col2: "ColumnOrName") -> Column:
-    """Returns a new :class:`~pyspark.sql.Column` for the population covariance of ``col1`` and
-    ``col2``.
-
-    .. versionadded:: 2.0.0
-
-    .. versionchanged:: 3.4.0
-        Supports Spark Connect.
-
-    Parameters
-    ----------
-    col1 : :class:`~pyspark.sql.Column` or str
-        first column to calculate covariance.
-    col1 : :class:`~pyspark.sql.Column` or str
-        second column to calculate covariance.
-
-    Returns
-    -------
-    :class:`~pyspark.sql.Column`
-        covariance of these two column values.
-
-    Examples
-    --------
-    >>> a = [1] * 10
-    >>> b = [1] * 10
-    >>> df = spark.createDataFrame(zip(a, b), ["a", "b"])
-    >>> df.agg(covar_pop("a", "b").alias('c')).collect()
-    [Row(c=0.0)]
-    """
-    return _invoke_function_over_columns("covar_pop", col1, col2)
-
-
-def covar_samp(col1: "ColumnOrName", col2: "ColumnOrName") -> Column:
-    """Returns a new :class:`~pyspark.sql.Column` for the sample covariance of ``col1`` and
-    ``col2``.
-
-    .. versionadded:: 2.0.0
-
-    .. versionchanged:: 3.4.0
-        Supports Spark Connect.
-
-    Parameters
-    ----------
-    col1 : :class:`~pyspark.sql.Column` or str
-        first column to calculate covariance.
-    col1 : :class:`~pyspark.sql.Column` or str
-        second column to calculate covariance.
-
-    Returns
-    -------
-    :class:`~pyspark.sql.Column`
-        sample covariance of these two column values.
-
-    Examples
-    --------
-    >>> a = [1] * 10
-    >>> b = [1] * 10
-    >>> df = spark.createDataFrame(zip(a, b), ["a", "b"])
-    >>> df.agg(covar_samp("a", "b").alias('c')).collect()
-    [Row(c=0.0)]
-    """
-    return _invoke_function_over_columns("covar_samp", col1, col2)
-
-
-def exp(col: "ColumnOrName") -> Column:
-    """
-    Computes the exponential of the given value.
-
-    .. versionadded:: 1.4.0
-
-    .. versionchanged:: 3.4.0
-        Supports Spark Connect.
-
-    Parameters
-    ----------
-    col : :class:`~pyspark.sql.Column` or str
-        column to calculate exponential for.
-
-    Returns
-    -------
-    :class:`~pyspark.sql.Column`
-        exponential of the given value.
-
-    Examples
-    --------
-    >>> df = spark.range(1)
-    >>> df.select(exp(lit(0))).show()
-    +------+
-    |EXP(0)|
-    +------+
-    |   1.0|
-    +------+
-    """
-    return _invoke_function_over_columns("exp", col)
-
-
-def factorial(col: "ColumnOrName") -> Column:
-    """
-    Computes the factorial of the given value.
-
-    .. versionadded:: 1.5.0
-
-    .. versionchanged:: 3.4.0
-        Supports Spark Connect.
-
-    Parameters
-    ----------
-    col : :class:`~pyspark.sql.Column` or str
-        a column to calculate factorial for.
-
-    Returns
-    -------
-    :class:`~pyspark.sql.Column`
-        factorial of given value.
-
-    Examples
-    --------
-    >>> df = spark.createDataFrame([(5,)], ['n'])
-    >>> df.select(factorial(df.n).alias('f')).collect()
-    [Row(f=120)]
-    """
-    return _invoke_function_over_columns("factorial", col)
-
-
-def log2(col: "ColumnOrName") -> Column:
-    """Returns the base-2 logarithm of the argument.
-
-    .. versionadded:: 1.5.0
-
-    .. versionchanged:: 3.4.0
-        Supports Spark Connect.
-
-    Parameters
-    ----------
-    col : :class:`~pyspark.sql.Column` or str
-        a column to calculate logariphm for.
-
-    Returns
-    -------
-    :class:`~pyspark.sql.Column`
-        logariphm of given value.
-
-    Examples
-    --------
-    >>> df = spark.createDataFrame([(4,)], ['a'])
-    >>> df.select(log2('a').alias('log2')).show()
-    +----+
-    |log2|
-    +----+
-    | 2.0|
-    +----+
-    """
-    return _invoke_function_over_columns("log2", col)
-
-
-def ln(col: "ColumnOrName") -> Column:
-    """Returns the natural logarithm of the argument.
-
-    .. versionadded:: 3.5.0
-
-    Parameters
-    ----------
-    col : :class:`~pyspark.sql.Column` or str
-        a column to calculate logariphm for.
-
-    Returns
-    -------
-    :class:`~pyspark.sql.Column`
-        natural logarithm of given value.
-
-    Examples
-    --------
-    >>> df = spark.createDataFrame([(4,)], ['a'])
-    >>> df.select(ln('a')).show()
-    +------------------+
-    |             ln(a)|
-    +------------------+
-    |1.3862943611198906|
-    +------------------+
-    """
-    return _invoke_function_over_columns("ln", col)
-
-
-def degrees(col: "ColumnOrName") -> Column:
-    """
-    Converts an angle measured in radians to an approximately equivalent angle
-    measured in degrees.
-
-    .. versionadded:: 2.1.0
-
-    .. versionchanged:: 3.4.0
-        Supports Spark Connect.
-
-    Parameters
-    ----------
-    col : :class:`~pyspark.sql.Column` or str
-        angle in radians
-
-    Returns
-    -------
-    :class:`~pyspark.sql.Column`
-        angle in degrees, as if computed by `java.lang.Math.toDegrees()`
-
-    Examples
-    --------
-    >>> import math
-    >>> df = spark.range(1)
-    >>> df.select(degrees(lit(math.pi))).first()
-    Row(DEGREES(3.14159...)=180.0)
-    """
-    return _invoke_function_over_columns("degrees", col)
-
-
-
-def radians(col: "ColumnOrName") -> Column:
-    """
-    Converts an angle measured in degrees to an approximately equivalent angle
-    measured in radians.
-
-    .. versionadded:: 2.1.0
-
-    .. versionchanged:: 3.4.0
-        Supports Spark Connect.
-
-    Parameters
-    ----------
-    col : :class:`~pyspark.sql.Column` or str
-        angle in degrees
-
-    Returns
-    -------
-    :class:`~pyspark.sql.Column`
-        angle in radians, as if computed by `java.lang.Math.toRadians()`
-
-    Examples
-    --------
-    >>> df = spark.range(1)
-    >>> df.select(radians(lit(180))).first()
-    Row(RADIANS(180)=3.14159...)
-    """
-    return _invoke_function_over_columns("radians", col)
-
-
-def atan(col: "ColumnOrName") -> Column:
-    """
-    Compute inverse tangent of the input column.
-
-    .. versionadded:: 1.4.0
-
-    .. versionchanged:: 3.4.0
-        Supports Spark Connect.
-
-    Parameters
-    ----------
-    col : :class:`~pyspark.sql.Column` or str
-        target column to compute on.
-
-    Returns
-    -------
-    :class:`~pyspark.sql.Column`
-        inverse tangent of `col`, as if computed by `java.lang.Math.atan()`
-
-    Examples
-    --------
-    >>> df = spark.range(1)
-    >>> df.select(atan(df.id)).show()
-    +--------+
-    |ATAN(id)|
-    +--------+
-    |     0.0|
-    +--------+
-    """
-    return _invoke_function_over_columns("atan", col)
-
-
-def atan2(col1: Union["ColumnOrName", float], col2: Union["ColumnOrName", float]) -> Column:
-    """
-    .. versionadded:: 1.4.0
-
-    .. versionchanged:: 3.4.0
-        Supports Spark Connect.
-
-    Parameters
-    ----------
-    col1 : str, :class:`~pyspark.sql.Column` or float
-        coordinate on y-axis
-    col2 : str, :class:`~pyspark.sql.Column` or float
-        coordinate on x-axis
-
-    Returns
-    -------
-    :class:`~pyspark.sql.Column`
-        the `theta` component of the point
-        (`r`, `theta`)
-        in polar coordinates that corresponds to the point
-        (`x`, `y`) in Cartesian coordinates,
-        as if computed by `java.lang.Math.atan2()`
-
-    Examples
-    --------
-    >>> df = spark.range(1)
-    >>> df.select(atan2(lit(1), lit(2))).first()
-    Row(ATAN2(1, 2)=0.46364...)
-    """
-    def lit_or_column(x: Union["ColumnOrName", float]) -> Column:
-        if isinstance(x, (int, float)):
-            return lit(x)
-        return x
-    return _invoke_function_over_columns("atan2", lit_or_column(col1), lit_or_column(col2))
-
-
-def tan(col: "ColumnOrName") -> Column:
-    """
-    Computes tangent of the input column.
-
-    .. versionadded:: 1.4.0
-
-    .. versionchanged:: 3.4.0
-        Supports Spark Connect.
-
-    Parameters
-    ----------
-    col : :class:`~pyspark.sql.Column` or str
-        angle in radians
-
-    Returns
-    -------
-    :class:`~pyspark.sql.Column`
-        tangent of the given value, as if computed by `java.lang.Math.tan()`
-
-    Examples
-    --------
-    >>> import math
-    >>> df = spark.range(1)
-    >>> df.select(tan(lit(math.radians(45)))).first()
-    Row(TAN(0.78539...)=0.99999...)
-    """
-    return _invoke_function_over_columns("tan", col)
-
-
-def round(col: "ColumnOrName", scale: int = 0) -> Column:
-    """
-    Round the given value to `scale` decimal places using HALF_UP rounding mode if `scale` >= 0
-    or at integral part when `scale` < 0.
-
-    .. versionadded:: 1.5.0
-
-    .. versionchanged:: 3.4.0
-        Supports Spark Connect.
-
-    Parameters
-    ----------
-    col : :class:`~pyspark.sql.Column` or str
-        input column to round.
-    scale : int optional default 0
-        scale value.
-
-    Returns
-    -------
-    :class:`~pyspark.sql.Column`
-        rounded values.
-
-    Examples
-    --------
-    >>> spark.createDataFrame([(2.5,)], ['a']).select(round('a', 0).alias('r')).collect()
-    [Row(r=3.0)]
-    """
-    return _invoke_function_over_columns("round", col, lit(scale))
-
-
-def bround(col: "ColumnOrName", scale: int = 0) -> Column:
-    """
-    Round the given value to `scale` decimal places using HALF_EVEN rounding mode if `scale` >= 0
-    or at integral part when `scale` < 0.
-
-    .. versionadded:: 2.0.0
-
-    .. versionchanged:: 3.4.0
-        Supports Spark Connect.
-
-    Parameters
-    ----------
-    col : :class:`~pyspark.sql.Column` or str
-        input column to round.
-    scale : int optional default 0
-        scale value.
-
-    Returns
-    -------
-    :class:`~pyspark.sql.Column`
-        rounded values.
-
-    Examples
-    --------
-    >>> spark.createDataFrame([(2.5,)], ['a']).select(bround('a', 0).alias('r')).collect()
-    [Row(r=2.0)]
-    """
-    return _invoke_function_over_columns("round_even", col, lit(scale))
-=======
-    return _invoke_function_over_columns("list_zip", *cols)
->>>>>>> 44c3e83b
+    return _invoke_function_over_columns("list_zip", *cols)