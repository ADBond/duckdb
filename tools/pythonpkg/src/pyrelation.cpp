#include "duckdb_python/pyrelation.hpp"
#include "duckdb_python/pyconnection.hpp"
#include "duckdb_python/pyresult.hpp"
#include "duckdb/parser/qualified_name.hpp"
#include "duckdb/main/client_context.hpp"
#include "duckdb_python/vector_conversion.hpp"
#include "duckdb_python/pandas_type.hpp"
#include "duckdb/main/relation/query_relation.hpp"
#include "duckdb/parser/parser.hpp"
#include "duckdb/main/relation/view_relation.hpp"
#include "duckdb/function/pragma/pragma_functions.hpp"
#include "duckdb/parser/statement/pragma_statement.hpp"

namespace duckdb {

<<<<<<< HEAD
DuckDBPyRelation::DuckDBPyRelation(shared_ptr<Relation> rel) : rel(move(rel)) {
}

unique_ptr<DuckDBPyRelation> DuckDBPyRelation::FromDf(const DataFrame &df, DuckDBPyConnection *conn) {
=======
DuckDBPyRelation::DuckDBPyRelation(shared_ptr<Relation> rel) : rel(std::move(rel)) {
}

DuckDBPyRelation::DuckDBPyRelation(unique_ptr<DuckDBPyResult> result) : rel(nullptr), result(std::move(result)) {
}

unique_ptr<DuckDBPyRelation> DuckDBPyRelation::FromDf(const DataFrame &df, shared_ptr<DuckDBPyConnection> conn) {
>>>>>>> b3f6a8f1
	if (!conn) {
		conn = DuckDBPyConnection::DefaultConnection();
	}
	return conn->FromDF(df);
}

unique_ptr<DuckDBPyRelation> DuckDBPyRelation::Values(py::object values, shared_ptr<DuckDBPyConnection> conn) {
	if (!conn) {
		conn = DuckDBPyConnection::DefaultConnection();
	}
	return conn->Values(move(values));
}

unique_ptr<DuckDBPyRelation> DuckDBPyRelation::FromQuery(const string &query, const string &alias,
                                                         shared_ptr<DuckDBPyConnection> conn) {
	if (!conn) {
		conn = DuckDBPyConnection::DefaultConnection();
	}
	return conn->FromQuery(query, alias);
}

unique_ptr<DuckDBPyRelation> DuckDBPyRelation::RunQuery(const string &query, const string &alias,
                                                        shared_ptr<DuckDBPyConnection> conn) {
	if (!conn) {
		conn = DuckDBPyConnection::DefaultConnection();
	}
	return conn->RunQuery(query, alias);
}

unique_ptr<DuckDBPyRelation> DuckDBPyRelation::FromCsvAuto(const string &filename,
                                                           shared_ptr<DuckDBPyConnection> conn) {
	if (!conn) {
		conn = DuckDBPyConnection::DefaultConnection();
	}
	return conn->FromCsvAuto(filename);
}

unique_ptr<DuckDBPyRelation> DuckDBPyRelation::FromParquet(const string &file_glob, bool binary_as_string,
                                                           bool file_row_number, bool filename, bool hive_partitioning,
<<<<<<< HEAD
                                                           DuckDBPyConnection *conn) {
=======
                                                           shared_ptr<DuckDBPyConnection> conn) {
>>>>>>> b3f6a8f1
	if (!conn) {
		conn = DuckDBPyConnection::DefaultConnection();
	}
	return conn->FromParquet(file_glob, binary_as_string, file_row_number, filename, hive_partitioning);
}

unique_ptr<DuckDBPyRelation> DuckDBPyRelation::FromParquets(const vector<string> &file_globs, bool binary_as_string,
                                                            bool file_row_number, bool filename, bool hive_partitioning,
<<<<<<< HEAD
                                                            DuckDBPyConnection *conn) {
=======
                                                            shared_ptr<DuckDBPyConnection> conn) {
>>>>>>> b3f6a8f1
	if (!conn) {
		conn = DuckDBPyConnection::DefaultConnection();
	}
	return conn->FromParquets(file_globs, binary_as_string, file_row_number, filename, hive_partitioning);
}

unique_ptr<DuckDBPyRelation> DuckDBPyRelation::GetSubstrait(const string &query, shared_ptr<DuckDBPyConnection> conn) {
	if (!conn) {
		conn = DuckDBPyConnection::DefaultConnection();
	}
	return conn->GetSubstrait(query);
}

unique_ptr<DuckDBPyRelation> DuckDBPyRelation::GetSubstraitJSON(const string &query,
                                                                shared_ptr<DuckDBPyConnection> conn) {
	if (!conn) {
		conn = DuckDBPyConnection::DefaultConnection();
	}
	return conn->GetSubstraitJSON(query);
}

unique_ptr<DuckDBPyRelation> DuckDBPyRelation::FromSubstraitJSON(const string &json,
                                                                 shared_ptr<DuckDBPyConnection> conn) {
	if (!conn) {
		conn = DuckDBPyConnection::DefaultConnection();
	}
	return conn->FromSubstraitJSON(json);
}

unique_ptr<DuckDBPyRelation> DuckDBPyRelation::FromSubstrait(py::bytes &proto, shared_ptr<DuckDBPyConnection> conn) {
	if (!conn) {
		conn = DuckDBPyConnection::DefaultConnection();
	}
	return conn->FromSubstrait(proto);
}

<<<<<<< HEAD
unique_ptr<DuckDBPyRelation> DuckDBPyRelation::FromArrow(py::object &arrow_object, DuckDBPyConnection *conn) {
=======
unique_ptr<DuckDBPyRelation> DuckDBPyRelation::FromArrow(py::object &arrow_object,
                                                         shared_ptr<DuckDBPyConnection> conn) {
>>>>>>> b3f6a8f1
	if (!conn) {
		conn = DuckDBPyConnection::DefaultConnection();
	}
	return conn->FromArrow(arrow_object);
}

unique_ptr<DuckDBPyRelation> DuckDBPyRelation::Project(const string &expr) {
	auto projected_relation = make_unique<DuckDBPyRelation>(rel->Project(expr));
	projected_relation->rel->extra_dependencies = this->rel->extra_dependencies;
	return projected_relation;
}

unique_ptr<DuckDBPyRelation> DuckDBPyRelation::ProjectDf(const DataFrame &df, const string &expr,
                                                         shared_ptr<DuckDBPyConnection> conn) {
	if (!conn) {
		conn = DuckDBPyConnection::DefaultConnection();
	}
	return conn->FromDF(df)->Project(expr);
}

unique_ptr<DuckDBPyRelation> DuckDBPyRelation::SetAlias(const string &expr) {
	return make_unique<DuckDBPyRelation>(rel->Alias(expr));
}

py::str DuckDBPyRelation::GetAlias() {
	return py::str(string(rel->GetAlias()));
}

unique_ptr<DuckDBPyRelation> DuckDBPyRelation::AliasDF(const DataFrame &df, const string &expr,
                                                       shared_ptr<DuckDBPyConnection> conn) {
	if (!conn) {
		conn = DuckDBPyConnection::DefaultConnection();
	}
	return conn->FromDF(df)->SetAlias(expr);
}

unique_ptr<DuckDBPyRelation> DuckDBPyRelation::Filter(const string &expr) {
	return make_unique<DuckDBPyRelation>(rel->Filter(expr));
}

unique_ptr<DuckDBPyRelation> DuckDBPyRelation::FilterDf(const DataFrame &df, const string &expr,
                                                        shared_ptr<DuckDBPyConnection> conn) {
	if (!conn) {
		conn = DuckDBPyConnection::DefaultConnection();
	}
	return conn->FromDF(df)->Filter(expr);
}

unique_ptr<DuckDBPyRelation> DuckDBPyRelation::Limit(int64_t n, int64_t offset) {
	return make_unique<DuckDBPyRelation>(rel->Limit(n, offset));
}

unique_ptr<DuckDBPyRelation> DuckDBPyRelation::LimitDF(const DataFrame &df, int64_t n,
                                                       shared_ptr<DuckDBPyConnection> conn) {
	if (!conn) {
		conn = DuckDBPyConnection::DefaultConnection();
	}
	return conn->FromDF(df)->Limit(n);
}

unique_ptr<DuckDBPyRelation> DuckDBPyRelation::Order(const string &expr) {
	return make_unique<DuckDBPyRelation>(rel->Order(expr));
}

unique_ptr<DuckDBPyRelation> DuckDBPyRelation::OrderDf(const DataFrame &df, const string &expr,
                                                       shared_ptr<DuckDBPyConnection> conn) {
	if (!conn) {
		conn = DuckDBPyConnection::DefaultConnection();
	}
	return conn->FromDF(df)->Order(expr);
}

unique_ptr<DuckDBPyRelation> DuckDBPyRelation::Aggregate(const string &expr, const string &groups) {
	if (!groups.empty()) {
		return make_unique<DuckDBPyRelation>(rel->Aggregate(expr, groups));
	}
	return make_unique<DuckDBPyRelation>(rel->Aggregate(expr));
}

void DuckDBPyRelation::AssertResult() const {
	if (!result) {
		throw InvalidInputException("No open result set");
	}
}

void DuckDBPyRelation::AssertResultOpen() const {
	if (result && result->IsClosed()) {
		throw InvalidInputException("No open result set");
	}
}

py::list DuckDBPyRelation::Description() {
	if (!result) {
		ExecuteOrThrow();
	}
	AssertResultOpen();
	return result->Description();
}

unique_ptr<DuckDBPyRelation> DuckDBPyRelation::Describe() {
	auto &columns = rel->Columns();
	vector<string> column_list;
	column_list.reserve(columns.size());
	for (auto &column_rel : columns) {
		column_list.push_back(column_rel.Name());
	}
	auto expr = GenerateExpressionList("stats", column_list);
	return make_unique<DuckDBPyRelation>(rel->Project(expr)->Limit(1));
}

string DuckDBPyRelation::GenerateExpressionList(const string &function_name, const string &aggregated_columns,
                                                const string &groups, const string &function_parameter,
                                                const string &projected_columns, const string &window_function) {
	auto input = StringUtil::Split(aggregated_columns, ',');
	return GenerateExpressionList(function_name, input, groups, function_parameter, projected_columns, window_function);
}

string DuckDBPyRelation::GenerateExpressionList(const string &function_name, const vector<string> &input,
                                                const string &groups, const string &function_parameter,
                                                const string &projected_columns, const string &window_function) {
	string expr;
	if (!projected_columns.empty()) {
		expr = projected_columns + ", ";
	}
	for (idx_t i = 0; i < input.size(); i++) {
		if (function_parameter.empty()) {
			expr += function_name + "(" + input[i] + ") " + window_function;
		} else {
			expr += function_name + "(" + input[i] + "," + function_parameter + ")" + window_function;
		}

		if (i < input.size() - 1) {
			expr += ",";
		}
	}
	return expr;
}

unique_ptr<DuckDBPyRelation> DuckDBPyRelation::GenericAggregator(const string &function_name,
                                                                 const string &aggregated_columns, const string &groups,
                                                                 const string &function_parameter,
                                                                 const string &projected_columns) {

	//! Construct Aggregation Expression
	auto expr =
	    GenerateExpressionList(function_name, aggregated_columns, groups, function_parameter, projected_columns);
	return Aggregate(expr, groups);
}

unique_ptr<DuckDBPyRelation> DuckDBPyRelation::Sum(const string &sum_columns, const string &groups) {
	return GenericAggregator("sum", sum_columns, groups);
}

unique_ptr<DuckDBPyRelation> DuckDBPyRelation::Count(const string &count_columns, const string &groups) {
	return GenericAggregator("count", count_columns, groups);
}

unique_ptr<DuckDBPyRelation> DuckDBPyRelation::Median(const string &median_columns, const string &groups) {
	return GenericAggregator("median", median_columns, groups);
}

unique_ptr<DuckDBPyRelation> DuckDBPyRelation::Quantile(const string &q, const string &quantile_columns,
                                                        const string &groups) {
	return GenericAggregator("quantile", quantile_columns, groups, q);
}

unique_ptr<DuckDBPyRelation> DuckDBPyRelation::Min(const string &min_columns, const string &groups) {
	return GenericAggregator("min", min_columns, groups);
}

unique_ptr<DuckDBPyRelation> DuckDBPyRelation::Max(const string &max_columns, const string &groups) {
	return GenericAggregator("max", max_columns, groups);
}

unique_ptr<DuckDBPyRelation> DuckDBPyRelation::Mean(const string &mean_columns, const string &groups) {
	return GenericAggregator("avg", mean_columns, groups);
}

unique_ptr<DuckDBPyRelation> DuckDBPyRelation::Var(const string &var_columns, const string &groups) {
	return GenericAggregator("var_pop", var_columns, groups);
}

unique_ptr<DuckDBPyRelation> DuckDBPyRelation::STD(const string &std_columns, const string &groups) {
	return GenericAggregator("stddev_pop", std_columns, groups);
}

unique_ptr<DuckDBPyRelation> DuckDBPyRelation::ValueCounts(const string &count_column, const string &groups) {
	if (count_column.find(',') != string::npos) {
		throw InvalidInputException("Only one column is accepted in Value_Counts method");
	}
	return GenericAggregator("count", count_column, groups, "", count_column);
}

unique_ptr<DuckDBPyRelation> DuckDBPyRelation::MAD(const string &aggr_columns, const string &groups) {
	return GenericAggregator("mad", aggr_columns, groups);
}

unique_ptr<DuckDBPyRelation> DuckDBPyRelation::Mode(const string &aggr_columns, const string &groups) {
	return GenericAggregator("mode", aggr_columns, groups);
}

unique_ptr<DuckDBPyRelation> DuckDBPyRelation::Abs(const string &columns) {
	auto expr = GenerateExpressionList("abs", columns);
	return Project(expr);
}
unique_ptr<DuckDBPyRelation> DuckDBPyRelation::Prod(const string &aggr_columns, const string &groups) {
	return GenericAggregator("product", aggr_columns, groups);
}

unique_ptr<DuckDBPyRelation> DuckDBPyRelation::Skew(const string &aggr_columns, const string &groups) {
	return GenericAggregator("skewness", aggr_columns, groups);
}

unique_ptr<DuckDBPyRelation> DuckDBPyRelation::Kurt(const string &aggr_columns, const string &groups) {
	return GenericAggregator("kurtosis", aggr_columns, groups);
}

unique_ptr<DuckDBPyRelation> DuckDBPyRelation::SEM(const string &aggr_columns, const string &groups) {
	return GenericAggregator("sem", aggr_columns, groups);
}

idx_t DuckDBPyRelation::Length() {
	auto aggregate_rel = GenericAggregator("count", "*");
	aggregate_rel->Execute();
	D_ASSERT(aggregate_rel->result && aggregate_rel->result->result);
	auto tmp_res = std::move(aggregate_rel->result);
	return tmp_res->result->Fetch()->GetValue(0, 0).GetValue<idx_t>();
}

py::tuple DuckDBPyRelation::Shape() {
	auto length = Length();
	return py::make_tuple(length, rel->Columns().size());
}

unique_ptr<DuckDBPyRelation> DuckDBPyRelation::Unique(const string &std_columns) {
	return make_unique<DuckDBPyRelation>(rel->Project(std_columns)->Distinct());
}

unique_ptr<DuckDBPyRelation> DuckDBPyRelation::GenericWindowFunction(const string &function_name,
                                                                     const string &aggr_columns) {
	auto expr = GenerateExpressionList(function_name, aggr_columns, "", "", "",
	                                   "over (rows between unbounded preceding and current row) ");
	return make_unique<DuckDBPyRelation>(rel->Project(expr));
}

unique_ptr<DuckDBPyRelation> DuckDBPyRelation::CumSum(const string &aggr_columns) {
	return GenericWindowFunction("sum", aggr_columns);
}

unique_ptr<DuckDBPyRelation> DuckDBPyRelation::CumProd(const string &aggr_columns) {
	return GenericWindowFunction("product", aggr_columns);
}

unique_ptr<DuckDBPyRelation> DuckDBPyRelation::CumMax(const string &aggr_columns) {
	return GenericWindowFunction("max", aggr_columns);
}

unique_ptr<DuckDBPyRelation> DuckDBPyRelation::CumMin(const string &aggr_columns) {
	return GenericWindowFunction("min", aggr_columns);
}

unique_ptr<DuckDBPyRelation> DuckDBPyRelation::AggregateDF(const DataFrame &df, const string &expr,
                                                           const string &groups, shared_ptr<DuckDBPyConnection> conn) {
	if (!conn) {
		conn = DuckDBPyConnection::DefaultConnection();
	}
	return conn->FromDF(df)->Aggregate(expr, groups);
}

unique_ptr<DuckDBPyRelation> DuckDBPyRelation::Distinct() {
	return make_unique<DuckDBPyRelation>(rel->Distinct());
}

unique_ptr<DuckDBPyRelation> DuckDBPyRelation::DistinctDF(const DataFrame &df, shared_ptr<DuckDBPyConnection> conn) {
	if (!conn) {
		conn = DuckDBPyConnection::DefaultConnection();
	}
	return conn->FromDF(df)->Distinct();
}
duckdb::pyarrow::RecordBatchReader DuckDBPyRelation::FetchRecordBatchReader(idx_t chunk_size) {
	AssertResult();
	return result->FetchRecordBatchReader(chunk_size);
}

void DuckDBPyRelation::ExecuteOrThrow() {
	auto tmp_result = make_unique<DuckDBPyResult>();
	{
		py::gil_scoped_release release;
		tmp_result->result = rel->Execute();
	}
	if (tmp_result->result->HasError()) {
		tmp_result->result->ThrowError();
	}
	result = std::move(tmp_result);
}

DataFrame DuckDBPyRelation::FetchDF(bool date_as_object) {
	if (!result) {
		ExecuteOrThrow();
	}
	AssertResultOpen();
	auto df = result->FetchDF(date_as_object);
	result = nullptr;
	return df;
}

py::object DuckDBPyRelation::FetchOne() {
	if (!result) {
		ExecuteOrThrow();
	}
	AssertResultOpen();
	return result->Fetchone();
}

py::object DuckDBPyRelation::FetchMany(idx_t size) {
	if (!result) {
		ExecuteOrThrow();
	}
	AssertResultOpen();
	return result->Fetchmany(size);
}

py::object DuckDBPyRelation::FetchAll() {
	if (!result) {
		ExecuteOrThrow();
	}
	AssertResultOpen();
	auto res = result->Fetchall();
	result = nullptr;
	return res;
}

py::dict DuckDBPyRelation::FetchNumpy() {
	if (!result) {
		ExecuteOrThrow();
	}
	AssertResultOpen();
	auto res = result->FetchNumpy();
	result = nullptr;
	return res;
}

py::dict DuckDBPyRelation::FetchNumpyInternal(bool stream, idx_t vectors_per_chunk) {
	if (!result) {
		ExecuteOrThrow();
	}
	AssertResultOpen();
	auto res = result->FetchNumpyInternal(stream, vectors_per_chunk);
	result = nullptr;
	return res;
}

//! Should this also keep track of when the result is empty and set result->result_closed accordingly?
DataFrame DuckDBPyRelation::FetchDFChunk(idx_t vectors_per_chunk, bool date_as_object) {
	if (!result) {
		ExecuteOrThrow();
	}
	AssertResultOpen();
	return result->FetchDFChunk(vectors_per_chunk, date_as_object);
}

duckdb::pyarrow::Table DuckDBPyRelation::ToArrowTable(idx_t batch_size) {
	if (!result) {
		ExecuteOrThrow();
	}
	AssertResultOpen();
	auto res = result->FetchArrowTable(batch_size);
	result = nullptr;
	return res;
}

duckdb::pyarrow::RecordBatchReader DuckDBPyRelation::ToRecordBatch(idx_t batch_size) {
	if (!result) {
		ExecuteOrThrow();
	}
	AssertResultOpen();
	return result->FetchRecordBatchReader(batch_size);
}

void DuckDBPyRelation::Close() {
	if (!result) {
		ExecuteOrThrow();
	}
	AssertResultOpen();
	result->Close();
}

unique_ptr<DuckDBPyRelation> DuckDBPyRelation::Union(DuckDBPyRelation *other) {
	return make_unique<DuckDBPyRelation>(rel->Union(other->rel));
}

unique_ptr<DuckDBPyRelation> DuckDBPyRelation::Except(DuckDBPyRelation *other) {
	return make_unique<DuckDBPyRelation>(rel->Except(other->rel));
}

unique_ptr<DuckDBPyRelation> DuckDBPyRelation::Intersect(DuckDBPyRelation *other) {
	return make_unique<DuckDBPyRelation>(rel->Intersect(other->rel));
}

unique_ptr<DuckDBPyRelation> DuckDBPyRelation::Join(DuckDBPyRelation *other, const string &condition,
                                                    const string &type) {
	JoinType dtype;
	string type_string = StringUtil::Lower(type);
	StringUtil::Trim(type_string);
	if (type_string == "inner") {
		dtype = JoinType::INNER;
	} else if (type_string == "left") {
		dtype = JoinType::LEFT;
	} else {
		throw InvalidInputException("Unsupported join type %s try 'inner' or 'left'", type_string);
	}
	return make_unique<DuckDBPyRelation>(rel->Join(other->rel, condition, dtype));
}

void DuckDBPyRelation::WriteCsv(const string &file) {
	rel->WriteCSV(file);
}

void DuckDBPyRelation::WriteCsvDF(const DataFrame &df, const string &file, shared_ptr<DuckDBPyConnection> conn) {
	if (!conn) {
		conn = DuckDBPyConnection::DefaultConnection();
	}
	return conn->FromDF(df)->WriteCsv(file);
}

// should this return a rel with the new view?
unique_ptr<DuckDBPyRelation> DuckDBPyRelation::CreateView(const string &view_name, bool replace) {
	rel->CreateView(view_name, replace);
	// We need to pass ownership of any Python Object Dependencies to the connection
	auto all_dependencies = rel->GetAllDependencies();
	rel->context.GetContext()->external_dependencies[view_name] = std::move(all_dependencies);
	return make_unique<DuckDBPyRelation>(rel);
}

static bool IsDescribeStatement(SQLStatement &statement) {
	if (statement.type != StatementType::PRAGMA_STATEMENT) {
		return false;
	}
	auto &pragma_statement = (PragmaStatement &)statement;
	if (pragma_statement.info->name != "show") {
		return false;
	}
	return true;
}

unique_ptr<DuckDBPyRelation> DuckDBPyRelation::Query(const string &view_name, const string &sql_query) {
	auto view_relation = CreateView(view_name);
	auto all_dependencies = rel->GetAllDependencies();
	rel->context.GetContext()->external_dependencies[view_name] = std::move(all_dependencies);

	Parser parser(rel->context.GetContext()->GetParserOptions());
	parser.ParseQuery(sql_query);
	if (parser.statements.size() != 1) {
		throw InvalidInputException("'DuckDBPyRelation.query' only accepts a single statement");
	}
	auto &statement = *parser.statements[0];
	if (statement.type == StatementType::SELECT_STATEMENT) {
		auto select_statement = unique_ptr_cast<SQLStatement, SelectStatement>(std::move(parser.statements[0]));
		auto query_relation =
		    make_shared<QueryRelation>(rel->context.GetContext(), std::move(select_statement), "query_relation");
		return make_unique<DuckDBPyRelation>(std::move(query_relation));
	} else if (IsDescribeStatement(statement)) {
		FunctionParameters parameters;
		parameters.values.emplace_back(view_name);
		auto query = PragmaShow(*rel->context.GetContext(), parameters);
		return Query(view_name, query);
	}
	{
		py::gil_scoped_release release;
		auto query_result = rel->context.GetContext()->Query(std::move(parser.statements[0]), false);
		// Execute it anyways, for creation/altering statements
		// We only care that it succeeds, we can't store the result
		D_ASSERT(query_result);
		if (query_result->HasError()) {
			query_result->ThrowError();
		}
	}
	return nullptr;
}

DuckDBPyRelation &DuckDBPyRelation::Execute() {
	if (!rel) {
		throw InvalidInputException("This relation was created from a result");
	}
	ExecuteOrThrow();
	return *this;
}

unique_ptr<DuckDBPyRelation> DuckDBPyRelation::QueryDF(const DataFrame &df, const string &view_name,
                                                       const string &sql_query, shared_ptr<DuckDBPyConnection> conn) {
	if (!conn) {
		conn = DuckDBPyConnection::DefaultConnection();
	}
	return conn->FromDF(df)->Query(view_name, sql_query);
}

void DuckDBPyRelation::InsertInto(const string &table) {
	auto parsed_info = QualifiedName::Parse(table);
	if (parsed_info.schema.empty()) {
		//! No Schema Defined, we use default schema.
		rel->Insert(table);
	} else {
		//! Schema defined, we try to insert into it.
		rel->Insert(parsed_info.schema, parsed_info.name);
	}
}

static bool IsAcceptedInsertRelationType(const Relation &relation) {
	return relation.type == RelationType::TABLE_RELATION;
}

void DuckDBPyRelation::Insert(const py::object &params) {
	if (!IsAcceptedInsertRelationType(*this->rel)) {
		throw InvalidInputException("'DuckDBPyRelation.insert' can only be used on a table relation");
	}
	vector<vector<Value>> values {DuckDBPyConnection::TransformPythonParamList(params)};
	py::gil_scoped_release release;
	rel->Insert(values);
}

void DuckDBPyRelation::Create(const string &table) {
	py::gil_scoped_release release;
	rel->Create(table);
}

unique_ptr<DuckDBPyRelation> DuckDBPyRelation::Map(py::function fun) {
	vector<Value> params;
	params.emplace_back(Value::POINTER((uintptr_t)fun.ptr()));
	auto relation = make_unique<DuckDBPyRelation>(rel->TableFunction("python_map_function", params));
	relation->rel->extra_dependencies = make_unique<PythonDependencies>(fun);
	return relation;
}

string DuckDBPyRelation::Print() {
	std::string rel_res_string;
	{
		py::gil_scoped_release release;
		rel_res_string = rel->Limit(10)->Execute()->ToString();
	}

	return rel->ToString() + "\n---------------------\n-- Result Preview --\n---------------------\n" + rel_res_string +
	       "\n";
}

string DuckDBPyRelation::Explain() {
	return rel->ToString(0);
}

// TODO: RelationType to a python enum
py::str DuckDBPyRelation::Type() {
	return py::str(RelationTypeToString(rel->type));
}

py::list DuckDBPyRelation::Columns() {
	py::list res;
	for (auto &col : rel->Columns()) {
		res.append(col.Name());
	}
	return res;
}

py::list DuckDBPyRelation::ColumnTypes() {
	py::list res;
	for (auto &col : rel->Columns()) {
		res.append(col.Type().ToString());
	}
	return res;
}

} // namespace duckdb<|MERGE_RESOLUTION|>--- conflicted
+++ resolved
@@ -13,12 +13,6 @@
 
 namespace duckdb {
 
-<<<<<<< HEAD
-DuckDBPyRelation::DuckDBPyRelation(shared_ptr<Relation> rel) : rel(move(rel)) {
-}
-
-unique_ptr<DuckDBPyRelation> DuckDBPyRelation::FromDf(const DataFrame &df, DuckDBPyConnection *conn) {
-=======
 DuckDBPyRelation::DuckDBPyRelation(shared_ptr<Relation> rel) : rel(std::move(rel)) {
 }
 
@@ -26,7 +20,6 @@
 }
 
 unique_ptr<DuckDBPyRelation> DuckDBPyRelation::FromDf(const DataFrame &df, shared_ptr<DuckDBPyConnection> conn) {
->>>>>>> b3f6a8f1
 	if (!conn) {
 		conn = DuckDBPyConnection::DefaultConnection();
 	}
@@ -37,7 +30,7 @@
 	if (!conn) {
 		conn = DuckDBPyConnection::DefaultConnection();
 	}
-	return conn->Values(move(values));
+	return conn->Values(std::move(values));
 }
 
 unique_ptr<DuckDBPyRelation> DuckDBPyRelation::FromQuery(const string &query, const string &alias,
@@ -66,11 +59,7 @@
 
 unique_ptr<DuckDBPyRelation> DuckDBPyRelation::FromParquet(const string &file_glob, bool binary_as_string,
                                                            bool file_row_number, bool filename, bool hive_partitioning,
-<<<<<<< HEAD
-                                                           DuckDBPyConnection *conn) {
-=======
                                                            shared_ptr<DuckDBPyConnection> conn) {
->>>>>>> b3f6a8f1
 	if (!conn) {
 		conn = DuckDBPyConnection::DefaultConnection();
 	}
@@ -79,11 +68,7 @@
 
 unique_ptr<DuckDBPyRelation> DuckDBPyRelation::FromParquets(const vector<string> &file_globs, bool binary_as_string,
                                                             bool file_row_number, bool filename, bool hive_partitioning,
-<<<<<<< HEAD
-                                                            DuckDBPyConnection *conn) {
-=======
                                                             shared_ptr<DuckDBPyConnection> conn) {
->>>>>>> b3f6a8f1
 	if (!conn) {
 		conn = DuckDBPyConnection::DefaultConnection();
 	}
@@ -120,12 +105,8 @@
 	return conn->FromSubstrait(proto);
 }
 
-<<<<<<< HEAD
-unique_ptr<DuckDBPyRelation> DuckDBPyRelation::FromArrow(py::object &arrow_object, DuckDBPyConnection *conn) {
-=======
 unique_ptr<DuckDBPyRelation> DuckDBPyRelation::FromArrow(py::object &arrow_object,
                                                          shared_ptr<DuckDBPyConnection> conn) {
->>>>>>> b3f6a8f1
 	if (!conn) {
 		conn = DuckDBPyConnection::DefaultConnection();
 	}
