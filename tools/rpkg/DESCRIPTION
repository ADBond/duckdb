--- conflicted
+++ resolved
@@ -1,10 +1,6 @@
 Package: duckdb
 Title: DBI Package for the DuckDB Database Management System
-<<<<<<< HEAD
-Version: 0.8.0
-=======
 Version: 0.8.1
->>>>>>> da69aeaa
 Authors@R:
     c(person(given = "Hannes",
              family = "Mühleisen",
