--- conflicted
+++ resolved
@@ -3933,33 +3933,6 @@
         }
     }
 
-<<<<<<< HEAD
-    public static void test_result_streaming() throws Exception {
-        Properties props = new Properties();
-        props.setProperty(JDBC_STREAM_RESULTS, String.valueOf(true));
-
-        try (Connection conn = DriverManager.getConnection("jdbc:duckdb:", props);
-             PreparedStatement stmt1 = conn.prepareStatement("SELECT * FROM range(100000)");
-             ResultSet rs = stmt1.executeQuery()) {
-            while (rs.next()) {
-                rs.getInt(1);
-            }
-            assertFalse(rs.next()); // is exhausted
-        }
-    }
-
-    public static void test_struct_use_after_free() throws Exception {
-        Object struct, array;
-        try (Connection conn = DriverManager.getConnection("jdbc:duckdb:");
-             PreparedStatement stmt = conn.prepareStatement("SELECT struct_pack(hello := 2), [42]");
-             ResultSet rs = stmt.executeQuery()) {
-            rs.next();
-            struct = rs.getObject(1);
-            array = rs.getObject(2);
-        }
-        assertEquals(struct.toString(), "{hello=2}");
-        assertEquals(array.toString(), "[42]");
-=======
     public static void test_UUID_binding() throws Exception {
         try (Connection conn = DriverManager.getConnection("jdbc:duckdb:");
              PreparedStatement statement = conn.prepareStatement("select '0b17ce61-375c-4ad8-97b3-349d96d35ab1'::UUID");
@@ -3967,7 +3940,6 @@
             resultSet.next();
             assertEquals(UUID.fromString("0b17ce61-375c-4ad8-97b3-349d96d35ab1"), resultSet.getObject(1));
         }
->>>>>>> a00428dd
     }
 
     public static void main(String[] args) throws Exception {
