#include "catch.hpp"
#include "test_helpers.hpp"

#include <iostream>
#include <map>
#include <set>

using namespace duckdb;
using namespace std;

struct OptionValuePair {
	OptionValuePair() {
	}
	OptionValuePair(Value val) : input(val), output(val) {
	}
	OptionValuePair(Value input, Value output) : input(std::move(input)), output(std::move(output)) {
	}

	Value input;
	Value output;
};

struct OptionValueSet {
	OptionValueSet() {
	}
	OptionValueSet(Value val) {
		pairs.emplace_back(std::move(val));
	}
	OptionValueSet(Value input, Value output) {
		pairs.emplace_back(std::move(input), std::move(output));
	}
	OptionValueSet(duckdb::vector<std::string> pairs_p) {
		for (auto &pair : pairs_p) {
			pairs.emplace_back(pair);
		}
	}
	OptionValueSet(duckdb::vector<OptionValuePair> pairs_p) : pairs(std::move(pairs_p)) {
	}

	duckdb::vector<OptionValuePair> pairs;
};

void RequireValueEqual(ConfigurationOption *op, const Value &left, const Value &right, int line);
#define REQUIRE_VALUE_EQUAL(op, lhs, rhs) RequireValueEqual(op, lhs, rhs, __LINE__)

OptionValueSet &GetValueForOption(const string &name) {
	static unordered_map<string, OptionValueSet> value_map = {
	    {"threads", {Value::BIGINT(42), Value::BIGINT(42)}},
	    {"checkpoint_threshold", {"4.0 GiB"}},
	    {"debug_checkpoint_abort", {{"none", "before_truncate", "before_header", "after_free_list_write"}}},
	    {"default_collation", {"nocase"}},
	    {"default_order", {"desc"}},
	    {"default_null_order", {"nulls_first"}},
	    {"disabled_optimizers", {"extension"}},
	    {"debug_asof_iejoin", {Value(true)}},
	    {"debug_force_external", {Value(true)}},
	    {"debug_force_no_cross_product", {Value(true)}},
	    {"debug_force_external", {Value(true)}},
	    {"old_implicit_casting", {Value(true)}},
	    {"prefer_range_joins", {Value(true)}},
	    {"allow_persistent_secrets", {Value(false)}},
	    {"secret_directory", {"/tmp/some/path"}},
	    {"default_secret_storage", {"custom_storage"}},
	    {"custom_extension_repository", {"duckdb.org/no-extensions-here", "duckdb.org/no-extensions-here"}},
	    {"autoinstall_extension_repository", {"duckdb.org/no-extensions-here", "duckdb.org/no-extensions-here"}},
#ifdef DUCKDB_EXTENSION_AUTOLOAD_DEFAULT
	    {"autoload_known_extensions", {!DUCKDB_EXTENSION_AUTOLOAD_DEFAULT}},
#else
	    {"autoload_known_extensions", {true}},
#endif
#ifdef DUCKDB_EXTENSION_AUTOINSTALL_DEFAULT
	    {"autoinstall_known_extensions", {!DUCKDB_EXTENSION_AUTOINSTALL_DEFAULT}},
#else
	    {"autoinstall_known_extensions", {true}},
#endif
	    {"enable_fsst_vectors", {true}},
	    {"enable_object_cache", {true}},
	    {"enable_profiling", {"json"}},
	    {"enable_progress_bar", {true}},
	    {"errors_as_json", {true}},
	    {"explain_output", {{"all", "optimized_only", "physical_only"}}},
	    {"file_search_path", {"test"}},
	    {"force_compression", {"uncompressed", "Uncompressed"}},
	    {"home_directory", {"test"}},
	    {"integer_division", {true}},
	    {"extension_directory", {"test"}},
	    {"immediate_transaction_mode", {true}},
	    {"max_expression_depth", {50}},
	    {"max_memory", {"4.0 GiB"}},
	    {"memory_limit", {"4.0 GiB"}},
	    {"ordered_aggregate_threshold", {Value::UBIGINT(idx_t(1) << 12)}},
	    {"null_order", {"nulls_first"}},
	    {"perfect_ht_threshold", {0}},
	    {"pivot_filter_threshold", {999}},
	    {"pivot_limit", {999}},
	    {"preserve_identifier_case", {false}},
	    {"preserve_insertion_order", {false}},
	    {"profile_output", {"test"}},
	    {"profiling_mode", {"detailed"}},
	    {"enable_progress_bar_print", {false}},
	    {"progress_bar_time", {0}},
	    {"temp_directory", {"tmp"}},
	    {"wal_autocheckpoint", {"4.0 GiB"}},
	    {"worker_threads", {42}},
	    {"enable_http_metadata_cache", {true}},
	    {"force_bitpacking_mode", {"constant"}},
	    {"allocator_flush_threshold", {"4.0 GiB"}},
	    {"arrow_large_buffer_size", {true}},
<<<<<<< HEAD
	    {"arrow_output_list_view", {true}}};
=======
	    {"produce_arrow_string_view", {true}}};
>>>>>>> dec38d63
	// Every option that's not excluded has to be part of this map
	if (!value_map.count(name)) {
		REQUIRE(name == "MISSING_FROM_MAP");
	}
	return value_map[name];
}

bool OptionIsExcludedFromTest(const string &name) {
	static unordered_set<string> excluded_options = {
	    "access_mode",
	    "schema",
	    "search_path",
	    "debug_window_mode",
	    "experimental_parallel_csv",
	    "lock_configuration",        // cant change this while db is running
	    "disabled_filesystems",      // cant change this while db is running
	    "enable_external_access",    // cant change this while db is running
	    "allow_unsigned_extensions", // cant change this while db is running
	    "log_query_path",
	    "password",
	    "username",
	    "user",
	    "external_threads", // tested in test_threads.cpp
	    "profiling_output", // just an alias
	    "duckdb_api",
	    "custom_user_agent"};
	return excluded_options.count(name) == 1;
}

bool ValueEqual(const Value &left, const Value &right) {
	return Value::NotDistinctFrom(left, right);
}

void RequireValueEqual(ConfigurationOption *op, const Value &left, const Value &right, int line) {
	if (ValueEqual(left, right)) {
		return;
	}
	auto error = StringUtil::Format("\nLINE[%d] (Option:%s) | Expected left:'%s' and right:'%s' to be equal", line,
	                                op->name, left.ToString(), right.ToString());
	cerr << error << endl;
	REQUIRE(false);
}

//! New options should be added to the value_map in GetValueForOption
//! Or added to the 'excluded_options' in OptionIsExcludedFromTest
TEST_CASE("Test RESET statement for ClientConfig options", "[api]") {
	// Create a connection
	DuckDB db(nullptr);
	Connection con(db);
	con.Query("BEGIN TRANSACTION");
	con.Query("PRAGMA disable_profiling");

	auto &config = DBConfig::GetConfig(*db.instance);
	// Get all configuration options
	auto options = config.GetOptions();

	// Test RESET for every option
	for (auto &option : options) {
		if (OptionIsExcludedFromTest(option.name)) {
			continue;
		}

		auto op = config.GetOptionByName(option.name);
		REQUIRE(op);

		// Get the current value of the option
		auto original_value = op->get_setting(*con.context);

		auto &value_set = GetValueForOption(option.name);
		// verify that at least one value is different
		bool any_different = false;
		string options;
		for (auto &value_pair : value_set.pairs) {
			if (!ValueEqual(original_value, value_pair.output)) {
				any_different = true;
			} else {
				if (!options.empty()) {
					options += ", ";
				}
				options += value_pair.output.ToString();
			}
		}
		if (!any_different) {
			auto error = StringUtil::Format(
			    "\n(Option:%s) | Expected original value '%s' and provided option '%s' to be different", op->name,
			    original_value.ToString(), options);
			cerr << error << endl;
			REQUIRE(false);
		}
		for (auto &value_pair : value_set.pairs) {
			// Get the new value for the option
			auto input = value_pair.input.DefaultCastAs(op->parameter_type);
			// Set the new option
			if (op->set_local) {
				op->set_local(*con.context, input);
			} else {
				op->set_global(db.instance.get(), config, input);
			}
			// Get the value of the option again
			auto changed_value = op->get_setting(*con.context);
			REQUIRE_VALUE_EQUAL(op, changed_value, value_pair.output);

			if (op->reset_local) {
				op->reset_local(*con.context);
			} else {
				op->reset_global(db.instance.get(), config);
			}

			// Get the reset value of the option
			auto reset_value = op->get_setting(*con.context);
			REQUIRE_VALUE_EQUAL(op, reset_value, original_value);
		}
	}
}<|MERGE_RESOLUTION|>--- conflicted
+++ resolved
@@ -106,11 +106,8 @@
 	    {"force_bitpacking_mode", {"constant"}},
 	    {"allocator_flush_threshold", {"4.0 GiB"}},
 	    {"arrow_large_buffer_size", {true}},
-<<<<<<< HEAD
-	    {"arrow_output_list_view", {true}}};
-=======
+	    {"arrow_output_list_view", {true}},
 	    {"produce_arrow_string_view", {true}}};
->>>>>>> dec38d63
 	// Every option that's not excluded has to be part of this map
 	if (!value_map.count(name)) {
 		REQUIRE(name == "MISSING_FROM_MAP");
