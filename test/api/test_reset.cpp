--- conflicted
+++ resolved
@@ -91,11 +91,7 @@
 	    {"force_bitpacking_mode", {"constant"}},
 	    {"allocator_flush_threshold", {"4.2GB"}},
 	    {"arrow_large_buffer_size", {true}},
-<<<<<<< HEAD
-	    {"allocator_flush_threshold", {"4.2GB"}}};
-=======
 	};
->>>>>>> df06aa24
 	// Every option that's not excluded has to be part of this map
 	if (!value_map.count(name)) {
 		REQUIRE(name == "MISSING_FROM_MAP");
