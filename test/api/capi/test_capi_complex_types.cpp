--- conflicted
+++ resolved
@@ -221,7 +221,61 @@
 	REQUIRE(duckdb_create_enum_type(nullptr, 0) == nullptr);
 }
 
-<<<<<<< HEAD
+TEST_CASE("Logical types with aliases", "[capi]") {
+	CAPITester tester;
+
+	REQUIRE(tester.OpenDatabase(nullptr));
+
+	Connection *connection = reinterpret_cast<Connection *>(tester.connection);
+
+	connection->BeginTransaction();
+
+	child_list_t<LogicalType> children = {{"hello", LogicalType::VARCHAR}};
+	auto id = LogicalType::STRUCT(children);
+	auto type_name = "test_type";
+	id.SetAlias(type_name);
+	CreateTypeInfo info(type_name, id);
+
+	auto &catalog_name = DatabaseManager::GetDefaultDatabase(*connection->context);
+	auto &catalog = Catalog::GetCatalog(*connection->context, catalog_name);
+	catalog.CreateType(*connection->context, info);
+
+	connection->Commit();
+
+	auto result = tester.Query("SELECT {hello: 'world'}::test_type");
+
+	REQUIRE(NO_FAIL(*result));
+
+	auto chunk = result->FetchChunk(0);
+	REQUIRE(chunk);
+
+	for (idx_t i = 0; i < result->ColumnCount(); i++) {
+		auto logical_type = duckdb_vector_get_column_type(duckdb_data_chunk_get_vector(chunk->GetChunk(), i));
+		REQUIRE(logical_type);
+
+		auto alias = duckdb_logical_type_get_alias(logical_type);
+		REQUIRE(string(alias) == "test_type");
+		duckdb_free(alias);
+
+		duckdb_destroy_logical_type(&logical_type);
+	}
+}
+
+TEST_CASE("Statement types", "[capi]") {
+	CAPITester tester;
+	REQUIRE(tester.OpenDatabase(nullptr));
+
+	duckdb_prepared_statement prepared;
+	REQUIRE(duckdb_prepare(tester.connection, "select ?", &prepared) == DuckDBSuccess);
+
+	REQUIRE(duckdb_prepared_statement_type(prepared) == DUCKDB_STATEMENT_TYPE_SELECT);
+	duckdb_destroy_prepare(&prepared);
+
+	auto result = tester.Query("CREATE TABLE t1 (id int)");
+
+	REQUIRE(duckdb_result_statement_type(result->InternalResult()) == DUCKDB_STATEMENT_TYPE_CREATE);
+}
+
 TEST_CASE("Constructing values", "[capi]") {
 	std::vector<const char *> member_names {"hello", "world"};
 	duckdb::vector<duckdb_type> child_types = {DUCKDB_TYPE_INTEGER};
@@ -330,59 +384,4 @@
 
 		duckdb_destroy_logical_type(&logical_type);
 	}
-=======
-TEST_CASE("Logical types with aliases", "[capi]") {
-	CAPITester tester;
-
-	REQUIRE(tester.OpenDatabase(nullptr));
-
-	Connection *connection = reinterpret_cast<Connection *>(tester.connection);
-
-	connection->BeginTransaction();
-
-	child_list_t<LogicalType> children = {{"hello", LogicalType::VARCHAR}};
-	auto id = LogicalType::STRUCT(children);
-	auto type_name = "test_type";
-	id.SetAlias(type_name);
-	CreateTypeInfo info(type_name, id);
-
-	auto &catalog_name = DatabaseManager::GetDefaultDatabase(*connection->context);
-	auto &catalog = Catalog::GetCatalog(*connection->context, catalog_name);
-	catalog.CreateType(*connection->context, info);
-
-	connection->Commit();
-
-	auto result = tester.Query("SELECT {hello: 'world'}::test_type");
-
-	REQUIRE(NO_FAIL(*result));
-
-	auto chunk = result->FetchChunk(0);
-	REQUIRE(chunk);
-
-	for (idx_t i = 0; i < result->ColumnCount(); i++) {
-		auto logical_type = duckdb_vector_get_column_type(duckdb_data_chunk_get_vector(chunk->GetChunk(), i));
-		REQUIRE(logical_type);
-
-		auto alias = duckdb_logical_type_get_alias(logical_type);
-		REQUIRE(string(alias) == "test_type");
-		duckdb_free(alias);
-
-		duckdb_destroy_logical_type(&logical_type);
-	}
-}
-
-TEST_CASE("Statement types", "[capi]") {
-	CAPITester tester;
-	REQUIRE(tester.OpenDatabase(nullptr));
-
-	duckdb_prepared_statement prepared;
-	REQUIRE(duckdb_prepare(tester.connection, "select ?", &prepared) == DuckDBSuccess);
-
-	REQUIRE(duckdb_prepared_statement_type(prepared) == DUCKDB_STATEMENT_TYPE_SELECT);
-	duckdb_destroy_prepare(&prepared);
-
-	auto result = tester.Query("CREATE TABLE t1 (id int)");
-
-	REQUIRE(duckdb_result_statement_type(result->InternalResult()) == DUCKDB_STATEMENT_TYPE_CREATE);
->>>>>>> 31f338d7
 }