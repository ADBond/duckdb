#include "duckdb/planner/table_binding.hpp"

#include "duckdb/common/string_util.hpp"
#include "duckdb/catalog/catalog_entry/table_catalog_entry.hpp"
#include "duckdb/catalog/catalog_entry/table_function_catalog_entry.hpp"
#include "duckdb/parser/expression/columnref_expression.hpp"
#include "duckdb/parser/tableref/subqueryref.hpp"
#include "duckdb/planner/bind_context.hpp"
#include "duckdb/planner/bound_query_node.hpp"
#include "duckdb/planner/expression/bound_columnref_expression.hpp"
#include "duckdb/parser/parsed_expression_iterator.hpp"

namespace duckdb {

Binding::Binding(BindingType binding_type, const string &alias, vector<LogicalType> coltypes, vector<string> colnames,
                 idx_t index)
    : binding_type(binding_type), alias(alias), index(index), types(move(coltypes)), names(move(colnames)) {
	D_ASSERT(types.size() == names.size());
	for (idx_t i = 0; i < names.size(); i++) {
		auto &name = names[i];
		D_ASSERT(!name.empty());
		if (name_map.find(name) != name_map.end()) {
			throw BinderException("table \"%s\" has duplicate column name \"%s\"", alias, name);
		}
		name_map[name] = i;
	}
}

bool Binding::TryGetBindingIndex(const string &column_name, column_t &result) {
	auto entry = name_map.find(column_name);
	if (entry == name_map.end()) {
		return false;
	}
	auto column_info = entry->second;
	result = column_info;
	return true;
}

column_t Binding::GetBindingIndex(const string &column_name) {
	column_t result;
	if (!TryGetBindingIndex(column_name, result)) {
		throw InternalException("Binding index for column \"%s\" not found", column_name);
	}
	return result;
}

bool Binding::HasMatchingBinding(const string &column_name) {
	column_t result;
	return TryGetBindingIndex(column_name, result);
}

string Binding::ColumnNotFoundError(const string &column_name) const {
	return StringUtil::Format("Values list \"%s\" does not have a column named \"%s\"", alias, column_name);
}

BindResult Binding::Bind(ColumnRefExpression &colref, idx_t depth) {
	column_t column_index;
	bool success = false;
	success = TryGetBindingIndex(colref.GetColumnName(), column_index);
	if (!success) {
		return BindResult(ColumnNotFoundError(colref.GetColumnName()));
	}
	ColumnBinding binding;
	binding.table_index = index;
	binding.column_index = column_index;
	LogicalType sql_type = types[column_index];
	if (colref.alias.empty()) {
		colref.alias = names[column_index];
	}
	return BindResult(make_unique<BoundColumnRefExpression>(colref.GetName(), sql_type, binding, depth));
}

StandardEntry *Binding::GetStandardEntry() {
	return nullptr;
}

EntryBinding::EntryBinding(const string &alias, vector<LogicalType> types_p, vector<string> names_p, idx_t index,
                           StandardEntry &entry)
    : Binding(BindingType::CATALOG_ENTRY, alias, move(types_p), move(names_p), index), entry(entry) {
}

StandardEntry *EntryBinding::GetStandardEntry() {
	return &this->entry;
}

TableBinding::TableBinding(const string &alias, vector<LogicalType> types_p, vector<string> names_p,
                           vector<column_t> &bound_column_ids, StandardEntry *entry, idx_t index, bool add_row_id)
    : Binding(BindingType::TABLE, alias, move(types_p), move(names_p), index), bound_column_ids(bound_column_ids),
      entry(entry) {
	if (add_row_id) {
		if (name_map.find("rowid") == name_map.end()) {
			name_map["rowid"] = COLUMN_IDENTIFIER_ROW_ID;
		}
	}
}

static void BakeTableName(ParsedExpression &expr, const string &table_name) {
	if (expr.type == ExpressionType::COLUMN_REF) {
		auto &colref = (ColumnRefExpression &)expr;
		D_ASSERT(!colref.IsQualified());
		auto &col_names = colref.column_names;
		col_names.insert(col_names.begin(), table_name);
	}
	ParsedExpressionIterator::EnumerateChildren(
	    expr, [&](const ParsedExpression &child) { BakeTableName((ParsedExpression &)child, table_name); });
}

unique_ptr<ParsedExpression> TableBinding::ExpandGeneratedColumn(const string &column_name) {
	auto catalog_entry = GetStandardEntry();
	D_ASSERT(catalog_entry); // Should only be called on a TableBinding

	D_ASSERT(catalog_entry->type == CatalogType::TABLE_ENTRY);
	auto table_entry = (TableCatalogEntry *)catalog_entry;

	// Get the index of the generated column
	auto column_index = GetBindingIndex(column_name);
	D_ASSERT(table_entry->columns.GetColumn(LogicalIndex(column_index)).Generated());
	// Get a copy of the generated column
	auto expression = table_entry->columns.GetColumn(LogicalIndex(column_index)).GeneratedExpression().Copy();
	BakeTableName(*expression, alias);
	return (expression);
}

BindResult TableBinding::Bind(ColumnRefExpression &colref, idx_t depth) {
	auto &column_name = colref.GetColumnName();
	column_t column_index;
	bool success = false;
	success = TryGetBindingIndex(column_name, column_index);
	if (!success) {
		return BindResult(ColumnNotFoundError(column_name));
	}
	auto entry = GetStandardEntry();
	if (entry && column_index != COLUMN_IDENTIFIER_ROW_ID) {
		D_ASSERT(entry->type == CatalogType::TABLE_ENTRY);
<<<<<<< HEAD
		// Either there is no table, or the columns category has to be standard
		D_ASSERT(((TableCatalogEntry *)entry)->columns[column_index].Category() == TableColumnType::STANDARD);
=======
		auto table_entry = (TableCatalogEntry *)entry;
		//! Either there is no table, or the columns category has to be standard
		if (column_index != COLUMN_IDENTIFIER_ROW_ID) {
			D_ASSERT(table_entry->columns.GetColumn(LogicalIndex(column_index)).Category() ==
			         TableColumnType::STANDARD);
		}
>>>>>>> 0a75d208
	}
	// fetch the type of the column
	LogicalType col_type;
	if (column_index == COLUMN_IDENTIFIER_ROW_ID) {
		// row id: BIGINT type
		col_type = LogicalType::BIGINT;
	} else {
		// normal column: fetch type from base column
		col_type = types[column_index];
		if (colref.alias.empty()) {
			colref.alias = names[column_index];
		}
	}

	auto &column_ids = bound_column_ids;
	// check if the entry already exists in the column list for the table
	ColumnBinding binding;

	binding.column_index = column_ids.size();
	for (idx_t i = 0; i < column_ids.size(); i++) {
		if (column_ids[i] == column_index) {
			binding.column_index = i;
			break;
		}
	}
	if (binding.column_index == column_ids.size()) {
		// column binding not found: add it to the list of bindings
		column_ids.push_back(column_index);
	}
	binding.table_index = index;
	return BindResult(make_unique<BoundColumnRefExpression>(colref.GetName(), col_type, binding, depth));
}

StandardEntry *TableBinding::GetStandardEntry() {
	return entry;
}

string TableBinding::ColumnNotFoundError(const string &column_name) const {
	return StringUtil::Format("Table \"%s\" does not have a column named \"%s\"", alias, column_name);
}

DummyBinding::DummyBinding(vector<LogicalType> types_p, vector<string> names_p, string dummy_name_p)
    : Binding(BindingType::DUMMY, DummyBinding::DUMMY_NAME + dummy_name_p, move(types_p), move(names_p), -1),
      dummy_name(move(dummy_name_p)) {
}

BindResult DummyBinding::Bind(ColumnRefExpression &colref, idx_t depth) {
	column_t column_index;
	if (!TryGetBindingIndex(colref.GetColumnName(), column_index)) {
		throw InternalException("Column %s not found in bindings", colref.GetColumnName());
	}
	ColumnBinding binding;
	binding.table_index = index;
	binding.column_index = column_index;

	// we are binding a parameter to create the dummy binding, no arguments are supplied
	return BindResult(make_unique<BoundColumnRefExpression>(colref.GetName(), types[column_index], binding, depth));
}

unique_ptr<ParsedExpression> DummyBinding::ParamToArg(ColumnRefExpression &colref) {
	column_t column_index;
	if (!TryGetBindingIndex(colref.GetColumnName(), column_index)) {
		throw InternalException("Column %s not found in macro", colref.GetColumnName());
	}
	auto arg = (*arguments)[column_index]->Copy();
	arg->alias = colref.alias;
	return arg;
}

} // namespace duckdb<|MERGE_RESOLUTION|>--- conflicted
+++ resolved
@@ -132,17 +132,8 @@
 	auto entry = GetStandardEntry();
 	if (entry && column_index != COLUMN_IDENTIFIER_ROW_ID) {
 		D_ASSERT(entry->type == CatalogType::TABLE_ENTRY);
-<<<<<<< HEAD
 		// Either there is no table, or the columns category has to be standard
 		D_ASSERT(((TableCatalogEntry *)entry)->columns[column_index].Category() == TableColumnType::STANDARD);
-=======
-		auto table_entry = (TableCatalogEntry *)entry;
-		//! Either there is no table, or the columns category has to be standard
-		if (column_index != COLUMN_IDENTIFIER_ROW_ID) {
-			D_ASSERT(table_entry->columns.GetColumn(LogicalIndex(column_index)).Category() ==
-			         TableColumnType::STANDARD);
-		}
->>>>>>> 0a75d208
 	}
 	// fetch the type of the column
 	LogicalType col_type;
