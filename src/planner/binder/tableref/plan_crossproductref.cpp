#include "duckdb/planner/binder.hpp"
#include "duckdb/planner/operator/logical_cross_product.hpp"
#include "duckdb/planner/tableref/bound_crossproductref.hpp"
#include "duckdb/planner/expression_binder/lateral_binder.hpp"

namespace duckdb {

unique_ptr<LogicalOperator> Binder::CreatePlan(BoundCrossProductRef &expr) {
	auto left = CreatePlan(*expr.left);
	auto right = CreatePlan(*expr.right);
	if (expr.lateral) {
		// lateral cross product
<<<<<<< HEAD
		return PlanLateralJoin(move(left), move(right), expr.correlated_columns);
=======
		return PlanLateralJoin(std::move(left), std::move(right), expr.correlated_columns);
>>>>>>> b3f6a8f1
	}
	if (!expr.correlated_columns.empty()) {
		// non-lateral join with correlated columns
		// this happens if there is a cross product in a correlated subquery
		// due to the lateral binder the expression depth of all correlated columns in the "ref.correlated_columns" set
		// is 1 too high
		// we reduce expression depth of all columns in the "ref.correlated_columns" set by 1
		LateralBinder::ReduceExpressionDepth(*right, expr.correlated_columns);
	}
<<<<<<< HEAD
	return LogicalCrossProduct::Create(move(left), move(right));
=======
	return LogicalCrossProduct::Create(std::move(left), std::move(right));
>>>>>>> b3f6a8f1
}

} // namespace duckdb<|MERGE_RESOLUTION|>--- conflicted
+++ resolved
@@ -10,11 +10,7 @@
 	auto right = CreatePlan(*expr.right);
 	if (expr.lateral) {
 		// lateral cross product
-<<<<<<< HEAD
-		return PlanLateralJoin(move(left), move(right), expr.correlated_columns);
-=======
 		return PlanLateralJoin(std::move(left), std::move(right), expr.correlated_columns);
->>>>>>> b3f6a8f1
 	}
 	if (!expr.correlated_columns.empty()) {
 		// non-lateral join with correlated columns
@@ -24,11 +20,7 @@
 		// we reduce expression depth of all columns in the "ref.correlated_columns" set by 1
 		LateralBinder::ReduceExpressionDepth(*right, expr.correlated_columns);
 	}
-<<<<<<< HEAD
-	return LogicalCrossProduct::Create(move(left), move(right));
-=======
 	return LogicalCrossProduct::Create(std::move(left), std::move(right));
->>>>>>> b3f6a8f1
 }
 
 } // namespace duckdb