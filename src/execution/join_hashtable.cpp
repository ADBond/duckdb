#include "duckdb/execution/join_hashtable.hpp"

#include "duckdb/storage/buffer_manager.hpp"

#include "duckdb/common/exception.hpp"
#include "duckdb/common/types/null_value.hpp"
#include "duckdb/common/vector_operations/vector_operations.hpp"
#include "duckdb/common/vector_operations/unary_executor.hpp"
#include "duckdb/common/operator/comparison_operators.hpp"

namespace duckdb {

using ScanStructure = JoinHashTable::ScanStructure;

JoinHashTable::JoinHashTable(BufferManager &buffer_manager, vector<JoinCondition> &conditions,
                             vector<LogicalType> btypes, JoinType type)
    : buffer_manager(buffer_manager), build_types(move(btypes)), equality_size(0), condition_size(0), build_size(0),
      entry_size(0), tuple_size(0), join_type(type), finalized(false), has_null(false), count(0) {
	for (auto &condition : conditions) {
		D_ASSERT(condition.left->return_type == condition.right->return_type);
		auto type = condition.left->return_type;
		auto type_size = GetTypeIdSize(type.InternalType());
		if (condition.comparison == ExpressionType::COMPARE_EQUAL) {
			// all equality conditions should be at the front
			// all other conditions at the back
			// this assert checks that
			D_ASSERT(equality_types.size() == condition_types.size());
			equality_types.push_back(type);
			equality_size += type_size;
		}
		predicates.push_back(condition.comparison);
		null_values_are_equal.push_back(condition.null_values_are_equal);
		D_ASSERT(!condition.null_values_are_equal ||
		         (condition.null_values_are_equal && condition.comparison == ExpressionType::COMPARE_EQUAL));

		condition_types.push_back(type);
		condition_size += type_size;
	}
	// at least one equality is necessary
	D_ASSERT(equality_types.size() > 0);

	for (idx_t i = 0; i < build_types.size(); i++) {
		build_size += GetTypeIdSize(build_types[i].InternalType());
	}
	tuple_size = condition_size + build_size;
	pointer_offset = tuple_size;
	// entry size is the tuple size and the size of the hash/next pointer
	entry_size = tuple_size + MaxValue(sizeof(hash_t), sizeof(uintptr_t));
	if (IsRightOuterJoin(join_type)) {
		// full/right outer joins need an extra bool to keep track of whether or not a tuple has found a matching entry
		// we place the bool before the NEXT pointer
		entry_size += sizeof(bool);
		pointer_offset += sizeof(bool);
	}
	// compute the per-block capacity of this HT
	block_capacity = MaxValue<idx_t>(STANDARD_VECTOR_SIZE, (Storage::BLOCK_ALLOC_SIZE / entry_size) + 1);
}

JoinHashTable::~JoinHashTable() {
}

void JoinHashTable::ApplyBitmask(Vector &hashes, idx_t count) {
	if (hashes.GetVectorType() == VectorType::CONSTANT_VECTOR) {
		D_ASSERT(!ConstantVector::IsNull(hashes));
		auto indices = ConstantVector::GetData<hash_t>(hashes);
		*indices = *indices & bitmask;
	} else {
		hashes.Normalify(count);
		auto indices = FlatVector::GetData<hash_t>(hashes);
		for (idx_t i = 0; i < count; i++) {
			indices[i] &= bitmask;
		}
	}
}

void JoinHashTable::ApplyBitmask(Vector &hashes, const SelectionVector &sel, idx_t count, Vector &pointers) {
	VectorData hdata;
	hashes.Orrify(count, hdata);

	auto hash_data = (hash_t *)hdata.data;
	auto result_data = FlatVector::GetData<data_ptr_t *>(pointers);
	auto main_ht = (data_ptr_t *)hash_map->node->buffer;
	for (idx_t i = 0; i < count; i++) {
		auto rindex = sel.get_index(i);
		auto hindex = hdata.sel->get_index(rindex);
		auto hash = hash_data[hindex];
		result_data[rindex] = main_ht + (hash & bitmask);
	}
}

void JoinHashTable::Hash(DataChunk &keys, const SelectionVector &sel, idx_t count, Vector &hashes) {
	if (count == keys.size()) {
		// no null values are filtered: use regular hash functions
		VectorOperations::Hash(keys.data[0], hashes, keys.size());
		for (idx_t i = 1; i < equality_types.size(); i++) {
			VectorOperations::CombineHash(hashes, keys.data[i], keys.size());
		}
	} else {
		// null values were filtered: use selection vector
		VectorOperations::Hash(keys.data[0], hashes, sel, count);
		for (idx_t i = 1; i < equality_types.size(); i++) {
			VectorOperations::CombineHash(hashes, keys.data[i], sel, count);
		}
	}
}
template <class T>
static void TemplatedSerializeVData(VectorData &vdata, const SelectionVector &sel, idx_t count,
                                    data_ptr_t key_locations[]) {
	auto source = (T *)vdata.data;
	if (!vdata.validity.AllValid()) {
		for (idx_t i = 0; i < count; i++) {
			auto idx = sel.get_index(i);
			auto source_idx = vdata.sel->get_index(idx);

			auto target = (T *)key_locations[i];
			T value = !vdata.validity.RowIsValid(source_idx) ? NullValue<T>() : source[source_idx];
			Store<T>(value, (data_ptr_t)target);
			key_locations[i] += sizeof(T);
		}
	} else {
		for (idx_t i = 0; i < count; i++) {
			auto idx = sel.get_index(i);
			auto source_idx = vdata.sel->get_index(idx);

			auto target = (T *)key_locations[i];
			Store<T>(source[source_idx], (data_ptr_t)target);
			key_locations[i] += sizeof(T);
		}
	}
}

static void InitializeOuterJoin(idx_t count, data_ptr_t key_locations[]) {
	for (idx_t i = 0; i < count; i++) {
		auto target = (bool *)key_locations[i];
		*target = false;
		key_locations[i] += sizeof(bool);
	}
}

void JoinHashTable::SerializeVectorData(VectorData &vdata, PhysicalType type, const SelectionVector &sel, idx_t count,
                                        data_ptr_t key_locations[]) {
	switch (type) {
	case PhysicalType::BOOL:
	case PhysicalType::INT8:
		TemplatedSerializeVData<int8_t>(vdata, sel, count, key_locations);
		break;
	case PhysicalType::INT16:
		TemplatedSerializeVData<int16_t>(vdata, sel, count, key_locations);
		break;
	case PhysicalType::INT32:
		TemplatedSerializeVData<int32_t>(vdata, sel, count, key_locations);
		break;
	case PhysicalType::INT64:
		TemplatedSerializeVData<int64_t>(vdata, sel, count, key_locations);
		break;
	case PhysicalType::UINT8:
		TemplatedSerializeVData<uint8_t>(vdata, sel, count, key_locations);
		break;
	case PhysicalType::UINT16:
		TemplatedSerializeVData<uint16_t>(vdata, sel, count, key_locations);
		break;
	case PhysicalType::UINT32:
		TemplatedSerializeVData<uint32_t>(vdata, sel, count, key_locations);
		break;
	case PhysicalType::UINT64:
		TemplatedSerializeVData<uint64_t>(vdata, sel, count, key_locations);
		break;
	case PhysicalType::INT128:
		TemplatedSerializeVData<hugeint_t>(vdata, sel, count, key_locations);
		break;
	case PhysicalType::FLOAT:
		TemplatedSerializeVData<float>(vdata, sel, count, key_locations);
		break;
	case PhysicalType::DOUBLE:
		TemplatedSerializeVData<double>(vdata, sel, count, key_locations);
		break;
	case PhysicalType::HASH:
		TemplatedSerializeVData<hash_t>(vdata, sel, count, key_locations);
		break;
	case PhysicalType::INTERVAL:
		TemplatedSerializeVData<interval_t>(vdata, sel, count, key_locations);
		break;
	case PhysicalType::VARCHAR: {
		StringHeap local_heap;
		auto source = (string_t *)vdata.data;
		for (idx_t i = 0; i < count; i++) {
			auto idx = sel.get_index(i);
			auto source_idx = vdata.sel->get_index(idx);

			string_t new_val;
			if (!vdata.validity.RowIsValid(source_idx)) {
				new_val = NullValue<string_t>();
			} else if (source[source_idx].IsInlined()) {
				new_val = source[source_idx];
			} else {
				new_val = local_heap.AddBlob(source[source_idx].GetDataUnsafe(), source[source_idx].GetSize());
			}
			Store<string_t>(new_val, key_locations[i]);
			key_locations[i] += sizeof(string_t);
		}
		lock_guard<mutex> append_lock(ht_lock);
		string_heap.MergeHeap(local_heap);
		break;
	}
	default:
		throw NotImplementedException("FIXME: unimplemented serialize");
	}
}

void JoinHashTable::SerializeVector(Vector &v, idx_t vcount, const SelectionVector &sel, idx_t count,
                                    data_ptr_t key_locations[]) {
	VectorData vdata;
	v.Orrify(vcount, vdata);

	SerializeVectorData(vdata, v.GetType().InternalType(), sel, count, key_locations);
}

idx_t JoinHashTable::AppendToBlock(HTDataBlock &block, BufferHandle &handle, vector<BlockAppendEntry> &append_entries,
                                   idx_t remaining) {
	idx_t append_count = MinValue<idx_t>(remaining, block.capacity - block.count);
	auto dataptr = handle.node->buffer + block.count * entry_size;
	append_entries.emplace_back(dataptr, append_count);
	block.count += append_count;
	return append_count;
}

static idx_t FilterNullValues(VectorData &vdata, const SelectionVector &sel, idx_t count, SelectionVector &result) {
	idx_t result_count = 0;
	for (idx_t i = 0; i < count; i++) {
		auto idx = sel.get_index(i);
		auto key_idx = vdata.sel->get_index(idx);
		if (vdata.validity.RowIsValid(key_idx)) {
			result.set_index(result_count++, idx);
		}
	}
	return result_count;
}

idx_t JoinHashTable::PrepareKeys(DataChunk &keys, unique_ptr<VectorData[]> &key_data,
                                 const SelectionVector *&current_sel, SelectionVector &sel, bool build_side) {
	key_data = keys.Orrify();

	// figure out which keys are NULL, and create a selection vector out of them
	current_sel = &FlatVector::INCREMENTAL_SELECTION_VECTOR;
	idx_t added_count = keys.size();
	if (build_side && IsRightOuterJoin(join_type)) {
		// in case of a right or full outer join, we cannot remove NULL keys from the build side
		return added_count;
	}
	for (idx_t i = 0; i < keys.ColumnCount(); i++) {
		if (!null_values_are_equal[i]) {
			if (key_data[i].validity.AllValid()) {
				continue;
			}
			added_count = FilterNullValues(key_data[i], *current_sel, added_count, sel);
			// null values are NOT equal for this column, filter them out
			current_sel = &sel;
		}
	}
	return added_count;
}

void JoinHashTable::Build(DataChunk &keys, DataChunk &payload) {
	D_ASSERT(!finalized);
	D_ASSERT(keys.size() == payload.size());
	if (keys.size() == 0) {
		return;
	}
	// special case: correlated mark join
	if (join_type == JoinType::MARK && !correlated_mark_join_info.correlated_types.empty()) {
		auto &info = correlated_mark_join_info;
		lock_guard<mutex> mj_lock(info.mj_lock);
		// Correlated MARK join
		// for the correlated mark join we need to keep track of COUNT(*) and COUNT(COLUMN) for each of the correlated
		// columns push into the aggregate hash table
		D_ASSERT(info.correlated_counts);
		info.group_chunk.SetCardinality(keys);
		for (idx_t i = 0; i < info.correlated_types.size(); i++) {
			info.group_chunk.data[i].Reference(keys.data[i]);
		}
		info.payload_chunk.SetCardinality(keys);
		info.payload_chunk.data[0].Reference(keys.data[info.correlated_types.size()]);
		info.correlated_counts->AddChunk(info.group_chunk, info.payload_chunk);
	}

	// prepare the keys for processing
	unique_ptr<VectorData[]> key_data;
	const SelectionVector *current_sel;
	SelectionVector sel(STANDARD_VECTOR_SIZE);
	idx_t added_count = PrepareKeys(keys, key_data, current_sel, sel, true);
	if (added_count < keys.size()) {
		has_null = true;
	}
	if (added_count == 0) {
		return;
	}
	count += added_count;

	vector<unique_ptr<BufferHandle>> handles;
	vector<BlockAppendEntry> append_entries;
	data_ptr_t key_locations[STANDARD_VECTOR_SIZE];
	// first allocate space of where to serialize the keys and payload columns
	idx_t remaining = added_count;
	{
		// first append to the last block (if any)
		lock_guard<mutex> append_lock(ht_lock);
		if (!blocks.empty()) {
			auto &last_block = blocks.back();
			if (last_block.count < last_block.capacity) {
				// last block has space: pin the buffer of this block
				auto handle = buffer_manager.Pin(last_block.block);
				// now append to the block
				idx_t append_count = AppendToBlock(last_block, *handle, append_entries, remaining);
				remaining -= append_count;
				handles.push_back(move(handle));
			}
		}
		while (remaining > 0) {
			// now for the remaining data, allocate new buffers to store the data and append there
			auto block = buffer_manager.RegisterMemory(block_capacity * entry_size, false);
			auto handle = buffer_manager.Pin(block);

			HTDataBlock new_block;
			new_block.count = 0;
			new_block.capacity = block_capacity;
			new_block.block = move(block);

			idx_t append_count = AppendToBlock(new_block, *handle, append_entries, remaining);
			remaining -= append_count;
			handles.push_back(move(handle));
			blocks.push_back(move(new_block));
		}
	}
	// now set up the key_locations based on the append entries
	idx_t append_idx = 0;
	for (auto &append_entry : append_entries) {
		idx_t next = append_idx + append_entry.count;
		for (; append_idx < next; append_idx++) {
			key_locations[append_idx] = append_entry.baseptr;
			append_entry.baseptr += entry_size;
		}
	}

	// hash the keys and obtain an entry in the list
	// note that we only hash the keys used in the equality comparison
	Vector hash_values(LogicalType::HASH);
	Hash(keys, *current_sel, added_count, hash_values);

	// serialize the keys to the key locations
	for (idx_t i = 0; i < keys.ColumnCount(); i++) {
		SerializeVectorData(key_data[i], keys.data[i].GetType().InternalType(), *current_sel, added_count,
		                    key_locations);
	}
	// now serialize the payload
	if (!build_types.empty()) {
		for (idx_t i = 0; i < payload.ColumnCount(); i++) {
			SerializeVector(payload.data[i], payload.size(), *current_sel, added_count, key_locations);
		}
	}
	if (IsRightOuterJoin(join_type)) {
		// for FULL/RIGHT OUTER joins initialize the "found" boolean to false
		InitializeOuterJoin(added_count, key_locations);
	}
	SerializeVector(hash_values, payload.size(), *current_sel, added_count, key_locations);
}

void JoinHashTable::InsertHashes(Vector &hashes, idx_t count, data_ptr_t key_locations[]) {
	D_ASSERT(hashes.GetType().id() == LogicalTypeId::HASH);

	// use bitmask to get position in array
	ApplyBitmask(hashes, count);

	hashes.Normalify(count);

	D_ASSERT(hashes.GetVectorType() == VectorType::FLAT_VECTOR);
	auto pointers = (data_ptr_t *)hash_map->node->buffer;
	auto indices = FlatVector::GetData<hash_t>(hashes);
	for (idx_t i = 0; i < count; i++) {
		auto index = indices[i];
		// set prev in current key to the value (NOTE: this will be nullptr if
		// there is none)
		auto prev_pointer = (data_ptr_t *)(key_locations[i] + pointer_offset);
		Store<data_ptr_t>(pointers[index], (data_ptr_t)prev_pointer);

		// set pointer to current tuple
		pointers[index] = key_locations[i];
	}
}

void JoinHashTable::Finalize() {
	// the build has finished, now iterate over all the nodes and construct the final hash table
	// select a HT that has at least 50% empty space
	idx_t capacity = NextPowerOfTwo(MaxValue<idx_t>(count * 2, (Storage::BLOCK_ALLOC_SIZE / sizeof(data_ptr_t)) + 1));
	// size needs to be a power of 2
	D_ASSERT((capacity & (capacity - 1)) == 0);
	bitmask = capacity - 1;

	// allocate the HT and initialize it with all-zero entries
	hash_map = buffer_manager.Allocate(capacity * sizeof(data_ptr_t));
	memset(hash_map->node->buffer, 0, capacity * sizeof(data_ptr_t));

	Vector hashes(LogicalType::HASH);
	auto hash_data = FlatVector::GetData<hash_t>(hashes);
	data_ptr_t key_locations[STANDARD_VECTOR_SIZE];
	// now construct the actual hash table; scan the nodes
	// as we can the nodes we pin all the blocks of the HT and keep them pinned until the HT is destroyed
	// this is so that we can keep pointers around to the blocks
	// FIXME: if we cannot keep everything pinned in memory, we could switch to an out-of-memory merge join or so
	for (auto &block : blocks) {
		auto handle = buffer_manager.Pin(block.block);
		data_ptr_t dataptr = handle->node->buffer;
		idx_t entry = 0;
		while (entry < block.count) {
			// fetch the next vector of entries from the blocks
			idx_t next = MinValue<idx_t>(STANDARD_VECTOR_SIZE, block.count - entry);
			for (idx_t i = 0; i < next; i++) {
				hash_data[i] = Load<hash_t>((data_ptr_t)(dataptr + pointer_offset));
				key_locations[i] = dataptr;
				dataptr += entry_size;
			}
			// now insert into the hash table
			InsertHashes(hashes, next, key_locations);

			entry += next;
		}
		pinned_handles.push_back(move(handle));
	}

	finalized = true;
}

unique_ptr<ScanStructure> JoinHashTable::Probe(DataChunk &keys) {
	D_ASSERT(count > 0); // should be handled before
	D_ASSERT(finalized);

	// set up the scan structure
	auto ss = make_unique<ScanStructure>(*this);

	if (join_type != JoinType::INNER) {
		ss->found_match = unique_ptr<bool[]>(new bool[STANDARD_VECTOR_SIZE]);
		memset(ss->found_match.get(), 0, sizeof(bool) * STANDARD_VECTOR_SIZE);
	}

	// first prepare the keys for probing
	const SelectionVector *current_sel;
	ss->count = PrepareKeys(keys, ss->key_data, current_sel, ss->sel_vector, false);
	if (ss->count == 0) {
		return ss;
	}

	// hash all the keys
	Vector hashes(LogicalType::HASH);
	Hash(keys, *current_sel, ss->count, hashes);

	// now initialize the pointers of the scan structure based on the hashes
	ApplyBitmask(hashes, *current_sel, ss->count, ss->pointers);

	// create the selection vector linking to only non-empty entries
	idx_t count = 0;
	auto pointers = FlatVector::GetData<data_ptr_t>(ss->pointers);
	for (idx_t i = 0; i < ss->count; i++) {
		auto idx = current_sel->get_index(i);
		auto chain_pointer = (data_ptr_t *)(pointers[idx]);
		pointers[idx] = *chain_pointer;
		if (pointers[idx]) {
			ss->sel_vector.set_index(count++, idx);
		}
	}
	ss->count = count;
	return ss;
}

ScanStructure::ScanStructure(JoinHashTable &ht) : sel_vector(STANDARD_VECTOR_SIZE), ht(ht), finished(false) {
	pointers.Initialize(LogicalType::POINTER);
}

void ScanStructure::Next(DataChunk &keys, DataChunk &left, DataChunk &result) {
	if (finished) {
		return;
	}

	switch (ht.join_type) {
	case JoinType::INNER:
	case JoinType::RIGHT:
		NextInnerJoin(keys, left, result);
		break;
	case JoinType::SEMI:
		NextSemiJoin(keys, left, result);
		break;
	case JoinType::MARK:
		NextMarkJoin(keys, left, result);
		break;
	case JoinType::ANTI:
		NextAntiJoin(keys, left, result);
		break;
	case JoinType::OUTER:
	case JoinType::LEFT:
		NextLeftJoin(keys, left, result);
		break;
	case JoinType::SINGLE:
		NextSingleJoin(keys, left, result);
		break;
	default:
		throw Exception("Unhandled join type in JoinHashTable");
	}
}

template <bool NO_MATCH_SEL, class T, class OP>
static idx_t TemplatedGather(VectorData &vdata, Vector &pointers, const SelectionVector &current_sel, idx_t count,
                             idx_t offset, SelectionVector *match_sel, SelectionVector *no_match_sel,
                             idx_t &no_match_count) {
	idx_t result_count = 0;
	auto data = (T *)vdata.data;
	auto ptrs = FlatVector::GetData<uintptr_t>(pointers);
	for (idx_t i = 0; i < count; i++) {
		auto idx = current_sel.get_index(i);
		auto kidx = vdata.sel->get_index(idx);
		auto gdata = (T *)(ptrs[idx] + offset);
		T val = Load<T>((data_ptr_t)gdata);
		if (!vdata.validity.RowIsValid(kidx)) {
			if (IsNullValue<T>(val)) {
				match_sel->set_index(result_count++, idx);
			} else {
				if (NO_MATCH_SEL) {
					no_match_sel->set_index(no_match_count++, idx);
				}
			}
		} else {
			if (OP::template Operation<T>(data[kidx], val)) {
				match_sel->set_index(result_count++, idx);
			} else {
				if (NO_MATCH_SEL) {
					no_match_sel->set_index(no_match_count++, idx);
				}
			}
		}
	}
	return result_count;
}

template <bool NO_MATCH_SEL, class OP>
static idx_t GatherSwitch(VectorData &data, PhysicalType type, Vector &pointers, const SelectionVector &current_sel,
                          idx_t count, idx_t offset, SelectionVector *match_sel, SelectionVector *no_match_sel,
                          idx_t &no_match_count) {
	switch (type) {
	case PhysicalType::UINT8:
		return TemplatedGather<NO_MATCH_SEL, uint8_t, OP>(data, pointers, current_sel, count, offset, match_sel,
		                                                  no_match_sel, no_match_count);
	case PhysicalType::UINT16:
		return TemplatedGather<NO_MATCH_SEL, uint16_t, OP>(data, pointers, current_sel, count, offset, match_sel,
		                                                   no_match_sel, no_match_count);
	case PhysicalType::UINT32:
		return TemplatedGather<NO_MATCH_SEL, uint32_t, OP>(data, pointers, current_sel, count, offset, match_sel,
		                                                   no_match_sel, no_match_count);
	case PhysicalType::UINT64:
		return TemplatedGather<NO_MATCH_SEL, uint64_t, OP>(data, pointers, current_sel, count, offset, match_sel,
		                                                   no_match_sel, no_match_count);
	case PhysicalType::BOOL:
	case PhysicalType::INT8:
		return TemplatedGather<NO_MATCH_SEL, int8_t, OP>(data, pointers, current_sel, count, offset, match_sel,
		                                                 no_match_sel, no_match_count);
	case PhysicalType::INT16:
		return TemplatedGather<NO_MATCH_SEL, int16_t, OP>(data, pointers, current_sel, count, offset, match_sel,
		                                                  no_match_sel, no_match_count);
	case PhysicalType::INT32:
		return TemplatedGather<NO_MATCH_SEL, int32_t, OP>(data, pointers, current_sel, count, offset, match_sel,
		                                                  no_match_sel, no_match_count);
	case PhysicalType::INT64:
		return TemplatedGather<NO_MATCH_SEL, int64_t, OP>(data, pointers, current_sel, count, offset, match_sel,
		                                                  no_match_sel, no_match_count);
	case PhysicalType::INT128:
		return TemplatedGather<NO_MATCH_SEL, hugeint_t, OP>(data, pointers, current_sel, count, offset, match_sel,
		                                                    no_match_sel, no_match_count);
	case PhysicalType::FLOAT:
		return TemplatedGather<NO_MATCH_SEL, float, OP>(data, pointers, current_sel, count, offset, match_sel,
		                                                no_match_sel, no_match_count);
	case PhysicalType::DOUBLE:
		return TemplatedGather<NO_MATCH_SEL, double, OP>(data, pointers, current_sel, count, offset, match_sel,
		                                                 no_match_sel, no_match_count);
	case PhysicalType::INTERVAL:
		return TemplatedGather<NO_MATCH_SEL, interval_t, OP>(data, pointers, current_sel, count, offset, match_sel,
		                                                     no_match_sel, no_match_count);
	case PhysicalType::VARCHAR:
		return TemplatedGather<NO_MATCH_SEL, string_t, OP>(data, pointers, current_sel, count, offset, match_sel,
		                                                   no_match_sel, no_match_count);
	default:
		throw NotImplementedException("Unimplemented type for GatherSwitch");
	}
}

template <bool NO_MATCH_SEL>
idx_t ScanStructure::ResolvePredicates(DataChunk &keys, SelectionVector *match_sel, SelectionVector *no_match_sel) {
	SelectionVector *current_sel = &this->sel_vector;
	idx_t remaining_count = this->count;
	idx_t offset = 0;
	idx_t no_match_count = 0;
	for (idx_t i = 0; i < ht.predicates.size(); i++) {
		auto internal_type = keys.data[i].GetType().InternalType();
		switch (ht.predicates[i]) {
		case ExpressionType::COMPARE_EQUAL:
			remaining_count =
			    GatherSwitch<NO_MATCH_SEL, Equals>(key_data[i], internal_type, this->pointers, *current_sel,
			                                       remaining_count, offset, match_sel, no_match_sel, no_match_count);
			break;
		case ExpressionType::COMPARE_NOTEQUAL:
			remaining_count =
			    GatherSwitch<NO_MATCH_SEL, NotEquals>(key_data[i], internal_type, this->pointers, *current_sel,
			                                          remaining_count, offset, match_sel, no_match_sel, no_match_count);
			break;
		case ExpressionType::COMPARE_GREATERTHAN:
			remaining_count = GatherSwitch<NO_MATCH_SEL, GreaterThan>(key_data[i], internal_type, this->pointers,
			                                                          *current_sel, remaining_count, offset, match_sel,
			                                                          no_match_sel, no_match_count);
			break;
		case ExpressionType::COMPARE_GREATERTHANOREQUALTO:
			remaining_count = GatherSwitch<NO_MATCH_SEL, GreaterThanEquals>(key_data[i], internal_type, this->pointers,
			                                                                *current_sel, remaining_count, offset,
			                                                                match_sel, no_match_sel, no_match_count);
			break;
		case ExpressionType::COMPARE_LESSTHAN:
			remaining_count =
			    GatherSwitch<NO_MATCH_SEL, LessThan>(key_data[i], internal_type, this->pointers, *current_sel,
			                                         remaining_count, offset, match_sel, no_match_sel, no_match_count);
			break;
		case ExpressionType::COMPARE_LESSTHANOREQUALTO:
			remaining_count = GatherSwitch<NO_MATCH_SEL, LessThanEquals>(key_data[i], internal_type, this->pointers,
			                                                             *current_sel, remaining_count, offset,
			                                                             match_sel, no_match_sel, no_match_count);
			break;
		default:
			throw NotImplementedException("Unimplemented comparison type for join");
		}
		if (remaining_count == 0) {
			break;
		}
		current_sel = match_sel;
		offset += GetTypeIdSize(internal_type);
	}
	return remaining_count;
}

idx_t ScanStructure::ResolvePredicates(DataChunk &keys, SelectionVector &match_sel, SelectionVector &no_match_sel) {
	return ResolvePredicates<true>(keys, &match_sel, &no_match_sel);
}

idx_t ScanStructure::ResolvePredicates(DataChunk &keys, SelectionVector &match_sel) {
	return ResolvePredicates<false>(keys, &match_sel, nullptr);
}

idx_t ScanStructure::ScanInnerJoin(DataChunk &keys, SelectionVector &result_vector) {
	while (true) {
		// resolve the predicates for this set of keys
		idx_t result_count = ResolvePredicates(keys, result_vector);

		// after doing all the comparisons set the found_match vector
		if (found_match) {
			for (idx_t i = 0; i < result_count; i++) {
				auto idx = result_vector.get_index(i);
				found_match[idx] = true;
			}
		}
		if (result_count > 0) {
			return result_count;
		}
		// no matches found: check the next set of pointers
		AdvancePointers();
		if (this->count == 0) {
			return 0;
		}
	}
}

void ScanStructure::AdvancePointers(const SelectionVector &sel, idx_t sel_count) {
	// now for all the pointers, we move on to the next set of pointers
	idx_t new_count = 0;
	auto ptrs = FlatVector::GetData<data_ptr_t>(this->pointers);
	for (idx_t i = 0; i < sel_count; i++) {
		auto idx = sel.get_index(i);
		auto chain_pointer = (data_ptr_t *)(ptrs[idx] + ht.pointer_offset);
		ptrs[idx] = Load<data_ptr_t>((data_ptr_t)chain_pointer);
		if (ptrs[idx]) {
			this->sel_vector.set_index(new_count++, idx);
		}
	}
	this->count = new_count;
}

void ScanStructure::AdvancePointers() {
	AdvancePointers(this->sel_vector, this->count);
}

template <class T>
static void TemplatedGatherResult(Vector &result, uintptr_t *pointers, const SelectionVector &result_vector,
                                  const SelectionVector &sel_vector, idx_t count, idx_t offset) {
	auto rdata = FlatVector::GetData<T>(result);
	auto &mask = FlatVector::Validity(result);
	for (idx_t i = 0; i < count; i++) {
		auto ridx = result_vector.get_index(i);
		auto pidx = sel_vector.get_index(i);
		T hdata = Load<T>((data_ptr_t)(pointers[pidx] + offset));
		if (IsNullValue<T>(hdata)) {
			mask.SetInvalid(ridx);
		} else {
			rdata[ridx] = hdata;
		}
	}
}

static void GatherResultVector(Vector &result, const SelectionVector &result_vector, uintptr_t *ptrs,
                               const SelectionVector &sel_vector, idx_t count, idx_t &offset) {
	result.SetVectorType(VectorType::FLAT_VECTOR);
	switch (result.GetType().InternalType()) {
	case PhysicalType::BOOL:
	case PhysicalType::INT8:
		TemplatedGatherResult<int8_t>(result, ptrs, result_vector, sel_vector, count, offset);
		break;
	case PhysicalType::INT16:
		TemplatedGatherResult<int16_t>(result, ptrs, result_vector, sel_vector, count, offset);
		break;
	case PhysicalType::INT32:
		TemplatedGatherResult<int32_t>(result, ptrs, result_vector, sel_vector, count, offset);
		break;
	case PhysicalType::INT64:
		TemplatedGatherResult<int64_t>(result, ptrs, result_vector, sel_vector, count, offset);
		break;
	case PhysicalType::UINT8:
		TemplatedGatherResult<uint8_t>(result, ptrs, result_vector, sel_vector, count, offset);
		break;
	case PhysicalType::UINT16:
		TemplatedGatherResult<uint16_t>(result, ptrs, result_vector, sel_vector, count, offset);
		break;
	case PhysicalType::UINT32:
		TemplatedGatherResult<uint32_t>(result, ptrs, result_vector, sel_vector, count, offset);
		break;
	case PhysicalType::UINT64:
		TemplatedGatherResult<uint64_t>(result, ptrs, result_vector, sel_vector, count, offset);
		break;
	case PhysicalType::INT128:
		TemplatedGatherResult<hugeint_t>(result, ptrs, result_vector, sel_vector, count, offset);
		break;
	case PhysicalType::FLOAT:
		TemplatedGatherResult<float>(result, ptrs, result_vector, sel_vector, count, offset);
		break;
	case PhysicalType::DOUBLE:
		TemplatedGatherResult<double>(result, ptrs, result_vector, sel_vector, count, offset);
		break;
	case PhysicalType::INTERVAL:
		TemplatedGatherResult<interval_t>(result, ptrs, result_vector, sel_vector, count, offset);
		break;
	case PhysicalType::VARCHAR:
		TemplatedGatherResult<string_t>(result, ptrs, result_vector, sel_vector, count, offset);
		break;
	default:
		throw NotImplementedException("Unimplemented type for ScanStructure::GatherResult");
	}
	offset += GetTypeIdSize(result.GetType().InternalType());
}

void ScanStructure::GatherResult(Vector &result, const SelectionVector &result_vector,
                                 const SelectionVector &sel_vector, idx_t count, idx_t &offset) {
	auto ptrs = FlatVector::GetData<uintptr_t>(pointers);
	GatherResultVector(result, result_vector, ptrs, sel_vector, count, offset);
}

void ScanStructure::GatherResult(Vector &result, const SelectionVector &sel_vector, idx_t count, idx_t &offset) {
	GatherResult(result, FlatVector::INCREMENTAL_SELECTION_VECTOR, sel_vector, count, offset);
}

void ScanStructure::NextInnerJoin(DataChunk &keys, DataChunk &left, DataChunk &result) {
	D_ASSERT(result.ColumnCount() == left.ColumnCount() + ht.build_types.size());
	if (this->count == 0) {
		// no pointers left to chase
		return;
	}

	SelectionVector result_vector(STANDARD_VECTOR_SIZE);

	idx_t result_count = ScanInnerJoin(keys, result_vector);
	if (result_count > 0) {
		if (IsRightOuterJoin(ht.join_type)) {
			// full/right outer join: mark join matches as FOUND in the HT
			auto ptrs = FlatVector::GetData<uintptr_t>(pointers);
			for (idx_t i = 0; i < result_count; i++) {
				auto idx = result_vector.get_index(i);
				auto chain_pointer = (data_ptr_t *)(ptrs[idx] + ht.tuple_size);
				auto target = (bool *)chain_pointer;
				*target = true;
			}
		}
		// matches were found
		// construct the result
		// on the LHS, we create a slice using the result vector
		result.Slice(left, result_vector, result_count);

		// on the RHS, we need to fetch the data from the hash table
		idx_t offset = ht.condition_size;
		for (idx_t i = 0; i < ht.build_types.size(); i++) {
			auto &vector = result.data[left.ColumnCount() + i];
			D_ASSERT(vector.GetType() == ht.build_types[i]);
			GatherResult(vector, result_vector, result_count, offset);
		}
		AdvancePointers();
	}
}

void ScanStructure::ScanKeyMatches(DataChunk &keys) {
	// the semi-join, anti-join and mark-join we handle a differently from the inner join
	// since there can be at most STANDARD_VECTOR_SIZE results
	// we handle the entire chunk in one call to Next().
	// for every pointer, we keep chasing pointers and doing comparisons.
	// this results in a boolean array indicating whether or not the tuple has a match
	SelectionVector match_sel(STANDARD_VECTOR_SIZE), no_match_sel(STANDARD_VECTOR_SIZE);
	while (this->count > 0) {
		// resolve the predicates for the current set of pointers
		idx_t match_count = ResolvePredicates(keys, match_sel, no_match_sel);
		idx_t no_match_count = this->count - match_count;

		// mark each of the matches as found
		for (idx_t i = 0; i < match_count; i++) {
			found_match[match_sel.get_index(i)] = true;
		}
		// continue searching for the ones where we did not find a match yet
		AdvancePointers(no_match_sel, no_match_count);
	}
}

template <bool MATCH>
void ScanStructure::NextSemiOrAntiJoin(DataChunk &keys, DataChunk &left, DataChunk &result) {
	D_ASSERT(left.ColumnCount() == result.ColumnCount());
	D_ASSERT(keys.size() == left.size());
	// create the selection vector from the matches that were found
	SelectionVector sel(STANDARD_VECTOR_SIZE);
	idx_t result_count = 0;
	for (idx_t i = 0; i < keys.size(); i++) {
		if (found_match[i] == MATCH) {
			// part of the result
			sel.set_index(result_count++, i);
		}
	}
	// construct the final result
	if (result_count > 0) {
		// we only return the columns on the left side
		// reference the columns of the left side from the result
		result.Slice(left, sel, result_count);
	} else {
		D_ASSERT(result.size() == 0);
	}
}

void ScanStructure::NextSemiJoin(DataChunk &keys, DataChunk &left, DataChunk &result) {
	// first scan for key matches
	ScanKeyMatches(keys);
	// then construct the result from all tuples with a match
	NextSemiOrAntiJoin<true>(keys, left, result);

	finished = true;
}

void ScanStructure::NextAntiJoin(DataChunk &keys, DataChunk &left, DataChunk &result) {
	// first scan for key matches
	ScanKeyMatches(keys);
	// then construct the result from all tuples that did not find a match
	NextSemiOrAntiJoin<false>(keys, left, result);

	finished = true;
}

void ScanStructure::ConstructMarkJoinResult(DataChunk &join_keys, DataChunk &child, DataChunk &result) {
	// for the initial set of columns we just reference the left side
	result.SetCardinality(child);
	for (idx_t i = 0; i < child.ColumnCount(); i++) {
		result.data[i].Reference(child.data[i]);
	}
	auto &mark_vector = result.data.back();
	mark_vector.SetVectorType(VectorType::FLAT_VECTOR);
	// first we set the NULL values from the join keys
	// if there is any NULL in the keys, the result is NULL
	auto bool_result = FlatVector::GetData<bool>(mark_vector);
	auto &mask = FlatVector::Validity(mark_vector);
	for (idx_t col_idx = 0; col_idx < join_keys.ColumnCount(); col_idx++) {
		if (ht.null_values_are_equal[col_idx]) {
			continue;
		}
		VectorData jdata;
		join_keys.data[col_idx].Orrify(join_keys.size(), jdata);
		if (!jdata.validity.AllValid()) {
			for (idx_t i = 0; i < join_keys.size(); i++) {
				auto jidx = jdata.sel->get_index(i);
				mask.Set(i, jdata.validity.RowIsValidUnsafe(jidx));
			}
		}
	}
	// now set the remaining entries to either true or false based on whether a match was found
	if (found_match) {
		for (idx_t i = 0; i < child.size(); i++) {
			bool_result[i] = found_match[i];
		}
	} else {
		memset(bool_result, 0, sizeof(bool) * child.size());
	}
	// if the right side contains NULL values, the result of any FALSE becomes NULL
	if (ht.has_null) {
		for (idx_t i = 0; i < child.size(); i++) {
			if (!bool_result[i]) {
				mask.SetInvalid(i);
			}
		}
	}
}

void ScanStructure::NextMarkJoin(DataChunk &keys, DataChunk &input, DataChunk &result) {
	D_ASSERT(result.ColumnCount() == input.ColumnCount() + 1);
	D_ASSERT(result.data.back().GetType() == LogicalType::BOOLEAN);
	// this method should only be called for a non-empty HT
	D_ASSERT(ht.count > 0);

	ScanKeyMatches(keys);
	if (ht.correlated_mark_join_info.correlated_types.empty()) {
		ConstructMarkJoinResult(keys, input, result);
	} else {
		auto &info = ht.correlated_mark_join_info;
		// there are correlated columns
		// first we fetch the counts from the aggregate hashtable corresponding to these entries
		D_ASSERT(keys.ColumnCount() == info.group_chunk.ColumnCount() + 1);
		info.group_chunk.SetCardinality(keys);
		for (idx_t i = 0; i < info.group_chunk.ColumnCount(); i++) {
			info.group_chunk.data[i].Reference(keys.data[i]);
		}
		info.correlated_counts->FetchAggregates(info.group_chunk, info.result_chunk);

		// for the initial set of columns we just reference the left side
		result.SetCardinality(input);
		for (idx_t i = 0; i < input.ColumnCount(); i++) {
			result.data[i].Reference(input.data[i]);
		}
		// create the result matching vector
		auto &last_key = keys.data.back();
		auto &result_vector = result.data.back();
		// first set the nullmask based on whether or not there were NULL values in the join key
		result_vector.SetVectorType(VectorType::FLAT_VECTOR);
		auto bool_result = FlatVector::GetData<bool>(result_vector);
<<<<<<< HEAD
		auto &mask = FlatVector::Validity(result_vector);
		switch (last_key.vector_type) {
=======
		auto &nullmask = FlatVector::Nullmask(result_vector);
		switch (last_key.GetVectorType()) {
>>>>>>> 8b674d17
		case VectorType::CONSTANT_VECTOR:
			if (ConstantVector::IsNull(last_key)) {
				mask.SetAllInvalid(input.size());
			}
			break;
		case VectorType::FLAT_VECTOR:
			mask.Copy(FlatVector::Validity(last_key), input.size());
			break;
		default: {
			VectorData kdata;
			last_key.Orrify(keys.size(), kdata);
			for (idx_t i = 0; i < input.size(); i++) {
				auto kidx = kdata.sel->get_index(i);
				mask.Set(i, kdata.validity.RowIsValid(kidx));
			}
			break;
		}
		}

		auto count_star = FlatVector::GetData<int64_t>(info.result_chunk.data[0]);
		auto count = FlatVector::GetData<int64_t>(info.result_chunk.data[1]);
		// set the entries to either true or false based on whether a match was found
		for (idx_t i = 0; i < input.size(); i++) {
			D_ASSERT(count_star[i] >= count[i]);
			bool_result[i] = found_match ? found_match[i] : false;
			if (!bool_result[i] && count_star[i] > count[i]) {
				// RHS has NULL value and result is false: set to null
				mask.SetInvalid(i);
			}
			if (count_star[i] == 0) {
				// count == 0, set nullmask to false (we know the result is false now)
				mask.SetValid(i);
			}
		}
	}
	finished = true;
}

void ScanStructure::NextLeftJoin(DataChunk &keys, DataChunk &left, DataChunk &result) {
	// a LEFT OUTER JOIN is identical to an INNER JOIN except all tuples that do
	// not have a match must return at least one tuple (with the right side set
	// to NULL in every column)
	NextInnerJoin(keys, left, result);
	if (result.size() == 0) {
		// no entries left from the normal join
		// fill in the result of the remaining left tuples
		// together with NULL values on the right-hand side
		idx_t remaining_count = 0;
		SelectionVector sel(STANDARD_VECTOR_SIZE);
		for (idx_t i = 0; i < left.size(); i++) {
			if (!found_match[i]) {
				sel.set_index(remaining_count++, i);
			}
		}
		if (remaining_count > 0) {
			// have remaining tuples
			// slice the left side with tuples that did not find a match
			result.Slice(left, sel, remaining_count);

			// now set the right side to NULL
			for (idx_t i = left.ColumnCount(); i < result.ColumnCount(); i++) {
				result.data[i].SetVectorType(VectorType::CONSTANT_VECTOR);
				ConstantVector::SetNull(result.data[i], true);
			}
		}
		finished = true;
	}
}

void ScanStructure::NextSingleJoin(DataChunk &keys, DataChunk &input, DataChunk &result) {
	// single join
	// this join is similar to the semi join except that
	// (1) we actually return data from the RHS and
	// (2) we return NULL for that data if there is no match
	idx_t result_count = 0;
	SelectionVector result_sel(STANDARD_VECTOR_SIZE);
	SelectionVector match_sel(STANDARD_VECTOR_SIZE), no_match_sel(STANDARD_VECTOR_SIZE);
	while (this->count > 0) {
		// resolve the predicates for the current set of pointers
		idx_t match_count = ResolvePredicates(keys, match_sel, no_match_sel);
		idx_t no_match_count = this->count - match_count;

		// mark each of the matches as found
		for (idx_t i = 0; i < match_count; i++) {
			// found a match for this index
			auto index = match_sel.get_index(i);
			found_match[index] = true;
			result_sel.set_index(result_count++, index);
		}
		// continue searching for the ones where we did not find a match yet
		AdvancePointers(no_match_sel, no_match_count);
	}
	// reference the columns of the left side from the result
	D_ASSERT(input.ColumnCount() > 0);
	for (idx_t i = 0; i < input.ColumnCount(); i++) {
		result.data[i].Reference(input.data[i]);
	}
	// now fetch the data from the RHS
	idx_t offset = ht.condition_size;
	for (idx_t i = 0; i < ht.build_types.size(); i++) {
		auto &vector = result.data[input.ColumnCount() + i];
		// set NULL entries for every entry that was not found
		auto &mask = FlatVector::Validity(vector);
		mask.SetAllInvalid(input.size());
		for (idx_t j = 0; j < result_count; j++) {
			mask.SetValid(result_sel.get_index(j));
		}
		// for the remaining values we fetch the values
		GatherResult(vector, result_sel, result_sel, result_count, offset);
	}
	result.SetCardinality(input.size());

	// like the SEMI, ANTI and MARK join types, the SINGLE join only ever does one pass over the HT per input chunk
	finished = true;
}

void JoinHashTable::ScanFullOuter(DataChunk &result, JoinHTScanState &state) {
	// scan the HT starting from the current position and check which rows from the build side did not find a match
	data_ptr_t key_locations[STANDARD_VECTOR_SIZE];
	idx_t found_entries = 0;
	for (; state.block_position < blocks.size(); state.block_position++, state.position = 0) {
		auto &block = blocks[state.block_position];
		auto &handle = pinned_handles[state.block_position];
		auto baseptr = handle->node->buffer;
		for (; state.position < block.count; state.position++) {
			auto tuple_base = baseptr + state.position * entry_size;
			auto found_match = (bool *)(tuple_base + tuple_size);
			if (!*found_match) {
				key_locations[found_entries++] = tuple_base;
				if (found_entries == STANDARD_VECTOR_SIZE) {
					state.position++;
					break;
				}
			}
		}
		if (found_entries == STANDARD_VECTOR_SIZE) {
			break;
		}
	}
	result.SetCardinality(found_entries);
	if (found_entries > 0) {
		idx_t left_column_count = result.ColumnCount() - build_types.size();
		// set the left side as a constant NULL
		for (idx_t i = 0; i < left_column_count; i++) {
			result.data[i].SetVectorType(VectorType::CONSTANT_VECTOR);
			ConstantVector::SetNull(result.data[i], true);
		}
		// gather the values from the RHS
		idx_t offset = condition_size;
		for (idx_t i = 0; i < build_types.size(); i++) {
			auto &vector = result.data[left_column_count + i];
			D_ASSERT(vector.GetType() == build_types[i]);
			GatherResultVector(vector, FlatVector::INCREMENTAL_SELECTION_VECTOR, (uintptr_t *)key_locations,
			                   FlatVector::INCREMENTAL_SELECTION_VECTOR, found_entries, offset);
		}
	}
}

} // namespace duckdb<|MERGE_RESOLUTION|>--- conflicted
+++ resolved
@@ -939,13 +939,8 @@
 		// first set the nullmask based on whether or not there were NULL values in the join key
 		result_vector.SetVectorType(VectorType::FLAT_VECTOR);
 		auto bool_result = FlatVector::GetData<bool>(result_vector);
-<<<<<<< HEAD
 		auto &mask = FlatVector::Validity(result_vector);
-		switch (last_key.vector_type) {
-=======
-		auto &nullmask = FlatVector::Nullmask(result_vector);
 		switch (last_key.GetVectorType()) {
->>>>>>> 8b674d17
 		case VectorType::CONSTANT_VECTOR:
 			if (ConstantVector::IsNull(last_key)) {
 				mask.SetAllInvalid(input.size());
