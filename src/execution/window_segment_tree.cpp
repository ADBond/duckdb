--- conflicted
+++ resolved
@@ -265,45 +265,19 @@
 	statef.SetVectorType(VectorType::FLAT_VECTOR); // Prevent conversion of results to constants
 }
 
-<<<<<<< HEAD
 void WindowSegmentTree::Finalize() {
 	if (inputs.ColumnCount() > 0) {
 		leaves.Initialize(Allocator::DefaultAllocator(), inputs.GetTypes());
 		leaves.Reference(inputs);
 
 		//	In order to share the SV, we can't have any leaves that are already dictionaries.
-		for (column_t i = 0; i < leaves.ColumnCount(); i++) {
-			auto &leaf = leaves.data[i];
-			switch (leaf.GetVectorType()) {
-			case VectorType::DICTIONARY_VECTOR:
-			case VectorType::FSST_VECTOR:
-				leaf.Flatten(leaves.size());
-			default:
-				break;
-=======
-	if (input_ref && input_ref->ColumnCount() > 0) {
-		inputs.Initialize(Allocator::DefaultAllocator(), input_ref->GetTypes());
-		inputs.Reference(*input_ref);
-		if (aggr.function.window && UseWindowAPI()) {
-			// if we have a frame-by-frame method, share the single state
-			AggregateInit();
-		} else {
-			//	In order to share the SV, we can't have any leaves that are already dictionaries.
-			for (auto &leaf : inputs.data) {
-				D_ASSERT(leaf.GetVectorType() == VectorType::FLAT_VECTOR);
-			}
-			//	The inputs share an SV so we can quickly pick out values
-			//	TODO: Check after full vectorisation that this is still needed
-			//	instad of just Slice/Reference.
-			filter_sel.Initialize();
-			//	What we slice to is not important now - we just want the SV to be shared.
-			inputs.Slice(filter_sel, STANDARD_VECTOR_SIZE);
-			if (aggr.function.combine && UseCombineAPI()) {
-				ConstructTree();
->>>>>>> 18060736
-			}
-		}
+		for (auto &leaf : inputs.data) {
+			D_ASSERT(leaf.GetVectorType() == VectorType::FLAT_VECTOR);
+		}
+
 		//	The inputs share an SV so we can quickly pick out values
+		//	TODO: Check after full vectorisation that this is still needed
+		//	instad of just Slice/Reference.
 		filter_sel.Initialize();
 		//	What we slice to is not important now - we just want the SV to be shared.
 		leaves.Slice(filter_sel, STANDARD_VECTOR_SIZE);
