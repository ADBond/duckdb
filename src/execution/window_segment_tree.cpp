--- conflicted
+++ resolved
@@ -12,13 +12,8 @@
 
 WindowAggregateState::WindowAggregateState(AggregateObject aggr, const LogicalType &result_type_p)
     : aggr(std::move(aggr)), result_type(result_type_p), state(aggr.function.state_size()),
-<<<<<<< HEAD
-      statev(Value::POINTER((idx_t)state.data())), statep(Value::POINTER((idx_t)state.data())),
-      allocator(Allocator::DefaultAllocator()) {
-=======
       statev(Value::POINTER(CastPointerToValue(state.data()))),
-      statep(Value::POINTER(CastPointerToValue(state.data()))) {
->>>>>>> 5b12cac1
+      statep(Value::POINTER(CastPointerToValue(state.data()))), allocator(Allocator::DefaultAllocator()) {
 	statev.SetVectorType(VectorType::FLAT_VECTOR); // Prevent conversion of results to constants
 }
 
@@ -54,7 +49,6 @@
 WindowConstantAggregate::WindowConstantAggregate(AggregateObject aggr, const LogicalType &result_type,
                                                  const ValidityMask &partition_mask, const idx_t count)
     : WindowAggregateState(std::move(aggr), result_type), partition(0), row(0) {
-
 	// Locate the partition boundaries
 	idx_t start = 0;
 	if (partition_mask.AllValid()) {
@@ -188,17 +182,10 @@
 //===--------------------------------------------------------------------===//
 WindowSegmentTree::WindowSegmentTree(AggregateObject aggr_p, const LogicalType &result_type_p, DataChunk *input,
                                      const ValidityMask &filter_mask_p, WindowAggregationMode mode_p)
-<<<<<<< HEAD
-    : aggr(std::move(aggr)), result_type(result_type_p), state(aggr.function.state_size()),
-      statep(Value::POINTER((idx_t)state.data())), frame(0, 0), statev(Value::POINTER((idx_t)state.data())),
-      internal_nodes(0), input_ref(input), filter_mask(filter_mask_p), mode(mode_p),
-      allocator(Allocator::DefaultAllocator()) {
-=======
     : aggr(std::move(aggr_p)), result_type(result_type_p), state(aggr.function.state_size()),
       statep(Value::POINTER(CastPointerToValue(state.data()))), frame(0, 0),
       statev(Value::POINTER(CastPointerToValue(state.data()))), internal_nodes(0), input_ref(input),
-      filter_mask(filter_mask_p), mode(mode_p) {
->>>>>>> 5b12cac1
+      filter_mask(filter_mask_p), mode(mode_p), allocator(Allocator::DefaultAllocator()) {
 	statep.Flatten(input->size());
 	statev.SetVectorType(VectorType::FLAT_VECTOR); // Prevent conversion of results to constants
 
