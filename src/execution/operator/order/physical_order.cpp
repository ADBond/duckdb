--- conflicted
+++ resolved
@@ -144,7 +144,7 @@
 	RowChunk payload;
 
 	// allocate in order to data to the chunks
-	const SelectionVector *sel_ptr = &FlatVector::IncrementalSelectionVector;
+	const SelectionVector *sel_ptr = &FlatVector::INCREMENTAL_SELECTION_VECTOR;
 	data_ptr_t key_locations[STANDARD_VECTOR_SIZE];
 	data_ptr_t nullmask_locations[STANDARD_VECTOR_SIZE];
 
@@ -270,7 +270,7 @@
 // Finalize
 //===--------------------------------------------------------------------===//
 template <class TYPE>
-static int8_t templated_compare_value(data_ptr_t &l_val, data_ptr_t &r_val) {
+static int8_t TemplatedCompareValue(data_ptr_t &l_val, data_ptr_t &r_val) {
 	auto left_val = Load<TYPE>(l_val);
 	auto right_val = Load<TYPE>(r_val);
 	if (Equals::Operation<TYPE>(left_val, right_val)) {
@@ -282,8 +282,8 @@
 	return 1;
 }
 
-static int32_t compare_value(data_ptr_t &l_nullmask, data_ptr_t &r_nullmask, data_ptr_t &l_val, data_ptr_t &r_val,
-                             const idx_t &sort_idx, OrderGlobalState &state) {
+static int32_t CompareValue(data_ptr_t &l_nullmask, data_ptr_t &r_nullmask, data_ptr_t &l_val, data_ptr_t &r_val,
+                            const idx_t &sort_idx, OrderGlobalState &state) {
 	bool left_null = *l_nullmask & (1 << sort_idx);
 	bool right_null = *r_nullmask & (1 << sort_idx);
 
@@ -298,31 +298,31 @@
 	switch (state.sorting_types[sort_idx]) {
 	case PhysicalType::BOOL:
 	case PhysicalType::INT8:
-		return templated_compare_value<int8_t>(l_val, r_val);
+		return TemplatedCompareValue<int8_t>(l_val, r_val);
 	case PhysicalType::INT16:
-		return templated_compare_value<int16_t>(l_val, r_val);
+		return TemplatedCompareValue<int16_t>(l_val, r_val);
 	case PhysicalType::INT32:
-		return templated_compare_value<int32_t>(l_val, r_val);
+		return TemplatedCompareValue<int32_t>(l_val, r_val);
 	case PhysicalType::INT64:
-		return templated_compare_value<int64_t>(l_val, r_val);
+		return TemplatedCompareValue<int64_t>(l_val, r_val);
 	case PhysicalType::UINT8:
-		return templated_compare_value<uint8_t>(l_val, r_val);
+		return TemplatedCompareValue<uint8_t>(l_val, r_val);
 	case PhysicalType::UINT16:
-		return templated_compare_value<uint16_t>(l_val, r_val);
+		return TemplatedCompareValue<uint16_t>(l_val, r_val);
 	case PhysicalType::UINT32:
-		return templated_compare_value<uint32_t>(l_val, r_val);
+		return TemplatedCompareValue<uint32_t>(l_val, r_val);
 	case PhysicalType::UINT64:
-		return templated_compare_value<uint64_t>(l_val, r_val);
+		return TemplatedCompareValue<uint64_t>(l_val, r_val);
 	case PhysicalType::INT128:
-		return templated_compare_value<hugeint_t>(l_val, r_val);
+		return TemplatedCompareValue<hugeint_t>(l_val, r_val);
 	case PhysicalType::FLOAT:
-		return templated_compare_value<float>(l_val, r_val);
+		return TemplatedCompareValue<float>(l_val, r_val);
 	case PhysicalType::DOUBLE:
-		return templated_compare_value<double>(l_val, r_val);
+		return TemplatedCompareValue<double>(l_val, r_val);
 	case PhysicalType::VARCHAR:
-		return templated_compare_value<string_t>(l_val, r_val);
+		return TemplatedCompareValue<string_t>(l_val, r_val);
 	case PhysicalType::INTERVAL:
-		return templated_compare_value<interval_t>(l_val, r_val);
+		return TemplatedCompareValue<interval_t>(l_val, r_val);
 	default:
 		throw NotImplementedException("Type for comparison");
 	}
@@ -332,7 +332,7 @@
 	auto l_val = l_start + state.sorting.nullmask_size;
 	auto r_val = r_start + state.sorting.nullmask_size;
 	for (idx_t i = 0; i < state.op.orders.size(); i++) {
-		auto comp_res = compare_value(l_start, r_start, l_val, r_val, i, state);
+		auto comp_res = CompareValue(l_start, r_start, l_val, r_val, i, state);
 		if (comp_res == 0) {
 			l_val += state.sorting_sizes[i];
 			r_val += state.sorting_sizes[i];
@@ -578,7 +578,6 @@
 //===--------------------------------------------------------------------===//
 // GetChunkInternal
 //===--------------------------------------------------------------------===//
-<<<<<<< HEAD
 class PhysicalOrderOperatorState : public PhysicalOperatorState {
 public:
 	PhysicalOrderOperatorState(PhysicalOperator &op, PhysicalOperator *child)
@@ -592,8 +591,8 @@
 	return make_unique<PhysicalOrderOperatorState>(*this, children[0].get());
 }
 
-void PhysicalOrder::GetChunkInternal(ExecutionContext &context, DataChunk &chunk, PhysicalOperatorState *state_) {
-	auto state = reinterpret_cast<PhysicalOrderOperatorState *>(state_);
+void PhysicalOrder::GetChunkInternal(ExecutionContext &context, DataChunk &chunk, PhysicalOperatorState *state_p) {
+	auto state = reinterpret_cast<PhysicalOrderOperatorState *>(state_p);
 	auto &sink = (OrderGlobalState &)*this->sink_state;
 
 	if (state->current_block >= sink.result.size()) {
@@ -601,13 +600,6 @@
 			BufferManager::GetBufferManager(context.client).UnregisterBlock(b.block->BlockId(), true);
 		}
 		state->finished = true;
-=======
-void PhysicalOrder::GetChunkInternal(ExecutionContext &context, DataChunk &chunk, PhysicalOperatorState *state_p) {
-	auto state = reinterpret_cast<PhysicalOrderOperatorState *>(state_p);
-	auto &sink = (OrderByGlobalOperatorState &)*this->sink_state;
-	ChunkCollection &big_data = sink.sorted_data;
-	if (state->position >= big_data.Count()) {
->>>>>>> 78eab237
 		return;
 	}
 
