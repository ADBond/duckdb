#include "duckdb/execution/operator/order/physical_top_n.hpp"

#include "duckdb/common/assert.hpp"
#include "duckdb/execution/expression_executor.hpp"
#include "duckdb/storage/data_table.hpp"
#include "duckdb/function/create_sort_key.hpp"

namespace duckdb {

PhysicalTopN::PhysicalTopN(vector<LogicalType> types, vector<BoundOrderByNode> orders, idx_t limit, idx_t offset,
                           idx_t estimated_cardinality)
    : PhysicalOperator(PhysicalOperatorType::TOP_N, std::move(types), estimated_cardinality), orders(std::move(orders)),
      limit(limit), offset(offset) {
}

//===--------------------------------------------------------------------===//
// Heaps
//===--------------------------------------------------------------------===//
class TopNHeap;

struct TopNEntry {
	string_t sort_key;
	idx_t index;

	bool operator<(const TopNEntry &other) const {
		return sort_key < other.sort_key;
	}
};

struct TopNScanState {
	TopNScanState() : pos(0), sel(STANDARD_VECTOR_SIZE) {
	}

	idx_t pos;
	vector<sel_t> scan_order;
	SelectionVector sel;
};

struct TopNBoundaryValue {
	mutex lock;
	string boundary_value;
	bool is_set = false;

	string GetBoundaryValue() {
		lock_guard<mutex> l(lock);
		return boundary_value;
	}

	void UpdateValue(string_t boundary_val) {
		lock_guard<mutex> l(lock);
		if (!is_set || boundary_val < string_t(boundary_value)) {
			boundary_value = boundary_val.GetString();
			is_set = true;
		}
	}
};

class TopNHeap {
public:
	TopNHeap(ClientContext &context, const vector<LogicalType> &payload_types, const vector<BoundOrderByNode> &orders,
	         idx_t limit, idx_t offset);
	TopNHeap(ExecutionContext &context, const vector<LogicalType> &payload_types,
	         const vector<BoundOrderByNode> &orders, idx_t limit, idx_t offset);
	TopNHeap(ClientContext &context, Allocator &allocator, const vector<LogicalType> &payload_types,
	         const vector<BoundOrderByNode> &orders, idx_t limit, idx_t offset);

	Allocator &allocator;
	BufferManager &buffer_manager;
	unsafe_vector<TopNEntry> heap;
	const vector<LogicalType> &payload_types;
	const vector<BoundOrderByNode> &orders;
	idx_t limit;
	idx_t offset;
	idx_t heap_size;
	ExpressionExecutor executor;
	DataChunk sort_chunk;
	DataChunk heap_data;
	DataChunk payload_chunk;
	DataChunk sort_keys;
	StringHeap sort_key_heap;

	SelectionVector matching_sel;

public:
	void Sink(DataChunk &input, optional_ptr<TopNBoundaryValue> boundary_value = nullptr);
	void Combine(TopNHeap &other);
	void Reduce();
	void Finalize();

	void InitializeScan(TopNScanState &state, bool exclude_offset);
	void Scan(TopNScanState &state, DataChunk &chunk);

<<<<<<< HEAD
public:
	idx_t ReduceThreshold() const {
		return MaxValue<idx_t>(STANDARD_VECTOR_SIZE * 5ULL, 2ULL * heap_size);
	}

	idx_t HeapAllocSize() const {
		return MinValue<idx_t>(STANDARD_VECTOR_SIZE * 100ULL, ReduceThreshold()) + STANDARD_VECTOR_SIZE;
=======
	void AddSmallHeap(DataChunk &input, Vector &sort_keys_vec, const string &boundary_val,
	                  const string_t &global_boundary_val);
	void AddLargeHeap(DataChunk &input, Vector &sort_keys_vec, const string &boundary_val,
	                  const string_t &global_boundary_val);

public:
	idx_t ReduceThreshold() const {
		return MaxValue<idx_t>(STANDARD_VECTOR_SIZE * 5ULL, 2ULL * heap_size);
	}

	idx_t InitialHeapAllocSize() const {
		return MinValue<idx_t>(STANDARD_VECTOR_SIZE * 100ULL, ReduceThreshold()) + STANDARD_VECTOR_SIZE;
	}

private:
	inline bool EntryShouldBeAdded(const string_t &sort_key) {
		if (heap.size() < heap_size) {
			// heap is full - check the latest entry
			return true;
		}
		if (sort_key < heap.front().sort_key) {
			// sort key is smaller than current max value
			return true;
		}
		// heap is full and there is no room for the entry
		return false;
	}

	inline bool EntryShouldBeAdded(const string_t &sort_key, const string &boundary_val,
	                               const string_t &global_boundary_val) {
		// first compare against the global boundary value (if there is any)
		if (!boundary_val.empty() && sort_key > global_boundary_val) {
			// this entry is out-of-range for the global boundary val
			// it will never be in the final result even if it fits in this heap
			return false;
		}
		return EntryShouldBeAdded(sort_key);
	}

	inline void AddEntryToHeap(const TopNEntry &entry) {
		if (heap.size() >= heap_size) {
			std::pop_heap(heap.begin(), heap.end());
			heap.pop_back();
		}
		heap.push_back(entry);
		std::push_heap(heap.begin(), heap.end());
>>>>>>> 44c3e83b
	}
};

//===--------------------------------------------------------------------===//
// TopNHeap
//===--------------------------------------------------------------------===//
TopNHeap::TopNHeap(ClientContext &context, Allocator &allocator, const vector<LogicalType> &payload_types_p,
                   const vector<BoundOrderByNode> &orders_p, idx_t limit, idx_t offset)
    : allocator(allocator), buffer_manager(BufferManager::GetBufferManager(context)), payload_types(payload_types_p),
      orders(orders_p), limit(limit), offset(offset), heap_size(limit + offset), executor(context),
      matching_sel(STANDARD_VECTOR_SIZE) {
	// initialize the executor and the sort_chunk
	vector<LogicalType> sort_types;
	for (auto &order : orders) {
		auto &expr = order.expression;
		sort_types.push_back(expr->return_type);
		executor.AddExpression(*expr);
	}
<<<<<<< HEAD
	vector<LogicalType> sort_keys_type {LogicalType::BLOB};
	sort_keys.Initialize(allocator, sort_keys_type);
	heap_data.Initialize(allocator, payload_types, HeapAllocSize());
=======
	heap.reserve(InitialHeapAllocSize());
	vector<LogicalType> sort_keys_type {LogicalType::BLOB};
	sort_keys.Initialize(allocator, sort_keys_type);
	heap_data.Initialize(allocator, payload_types, InitialHeapAllocSize());
>>>>>>> 44c3e83b
	payload_chunk.Initialize(allocator, payload_types);
	sort_chunk.Initialize(allocator, sort_types);
}

TopNHeap::TopNHeap(ClientContext &context, const vector<LogicalType> &payload_types,
                   const vector<BoundOrderByNode> &orders, idx_t limit, idx_t offset)
    : TopNHeap(context, BufferAllocator::Get(context), payload_types, orders, limit, offset) {
}

TopNHeap::TopNHeap(ExecutionContext &context, const vector<LogicalType> &payload_types,
                   const vector<BoundOrderByNode> &orders, idx_t limit, idx_t offset)
    : TopNHeap(context.client, Allocator::Get(context.client), payload_types, orders, limit, offset) {
}

<<<<<<< HEAD
void TopNHeap::Sink(DataChunk &input, optional_ptr<TopNBoundaryValue> global_boundary) {
	// compute the ordering values for the new chunk
	sort_chunk.Reset();
	executor.Execute(input, sort_chunk);

	// construct the sort key from the sort chunk
	vector<OrderModifiers> modifiers;
	for (auto &order : orders) {
		modifiers.emplace_back(order.type, order.null_order);
	}
	sort_keys.Reset();
	auto &sort_keys_vec = sort_keys.data[0];
	CreateSortKeyHelpers::CreateSortKey(sort_chunk, modifiers, sort_keys_vec);

	// fetch the current global boundary (if any)
	string boundary_val;
	string_t global_boundary_val;
	if (global_boundary) {
		boundary_val = global_boundary->GetBoundaryValue();
		global_boundary_val = string_t(boundary_val);
	}

=======
void TopNHeap::AddSmallHeap(DataChunk &input, Vector &sort_keys_vec, const string &boundary_val,
                            const string_t &global_boundary_val) {
>>>>>>> 44c3e83b
	// insert the sort keys into the priority queue
	constexpr idx_t BASE_INDEX = NumericLimits<uint32_t>::Maximum();

	bool any_added = false;
	auto sort_key_values = FlatVector::GetData<string_t>(sort_keys_vec);
	for (idx_t r = 0; r < input.size(); r++) {
		auto &sort_key = sort_key_values[r];
<<<<<<< HEAD
		if (!boundary_val.empty() && sort_key > global_boundary_val) {
			continue;
		}
		if (heap.size() >= heap_size) {
			// heap is full - check the latest entry
			if (sort_key > heap.front().sort_key) {
				// current max in the heap is smaller than the new key - skip this entry
				continue;
			}
		}
		// replace the previous top entry with the new entry
		TopNEntry entry;
		entry.sort_key = sort_key;
		entry.index = BASE_INDEX + r;
		if (heap.size() >= heap_size) {
			std::pop_heap(heap.begin(), heap.end());
			heap.pop_back();
		}
		heap.push_back(entry);
		std::push_heap(heap.begin(), heap.end());
		any_added = true;
	}
	if (!any_added) {
		// early-out: no matches
		return;
	}
	// if we modified the heap we might be able to update the global boundary
	// note that the global boundary only applies to FULL heaps
	if (heap.size() >= heap_size && global_boundary) {
		global_boundary->UpdateValue(heap.front().sort_key);
	}

	// for all matching entries we need to copy over the corresponding payload values
	idx_t match_count = 0;
	for (auto &entry : heap) {
		if (entry.index < BASE_INDEX) {
			continue;
		}
		// this entry was added in this chunk
		// if not inlined - copy over the string to the string heap
		if (!entry.sort_key.IsInlined()) {
			entry.sort_key = sort_key_heap.AddBlob(entry.sort_key);
		}
		// to finalize the addition of this entry we need to move over the payload data
		matching_sel.set_index(match_count, entry.index - BASE_INDEX);
		entry.index = heap_data.size() + match_count;
		match_count++;
	}

	// copy over the input rows to the payload chunk
	heap_data.Append(input, true, &matching_sel, match_count);
}

void TopNHeap::Combine(TopNHeap &other) {
	other.Finalize();

	// FIXME: heaps can be merged directly instead of doing it like this
	// that only really speeds things up if heaps are very large, however
	TopNScanState state;
	other.InitializeScan(state, false);
	while (true) {
		payload_chunk.Reset();
		other.Scan(state, payload_chunk);
		if (payload_chunk.size() == 0) {
			break;
=======
		if (!EntryShouldBeAdded(sort_key, boundary_val, global_boundary_val)) {
			continue;
>>>>>>> 44c3e83b
		}
		// replace the previous top entry with the new entry
		TopNEntry entry;
		entry.sort_key = sort_key;
		entry.index = BASE_INDEX + r;
		AddEntryToHeap(entry);
		any_added = true;
	}
<<<<<<< HEAD
	Reduce();
}

void TopNHeap::Finalize() {
}

void TopNHeap::Reduce() {
	if (payload_chunk.size() < ReduceThreshold()) {
		// only reduce when we pass the reduce threshold
		return;
	}
	// we have too many values in the heap - reduce them
	StringHeap new_sort_heap;
	DataChunk new_payload_chunk;
	new_payload_chunk.Initialize(allocator, payload_types, HeapAllocSize());

	SelectionVector new_payload_sel(heap.size());
	for (idx_t i = 0; i < heap.size(); i++) {
		auto &entry = heap[i];
		// the entry is not inlined - move the sort key to the new sort heap
		if (!entry.sort_key.IsInlined()) {
			entry.sort_key = new_sort_heap.AddBlob(entry.sort_key);
		}
		// move this heap entry to position X in the payload chunk
		new_payload_sel.set_index(i, entry.index);
		entry.index = i;
	}

	// copy over the data from the current payload chunk to the new payload chunk
	payload_chunk.Copy(new_payload_chunk, new_payload_sel, heap.size());

	new_sort_heap.Move(sort_key_heap);
	payload_chunk.Reference(new_payload_chunk);
=======
	if (!any_added) {
		// early-out: no matches
		return;
	}

	// for all matching entries we need to copy over the corresponding payload values
	idx_t match_count = 0;
	for (auto &entry : heap) {
		if (entry.index < BASE_INDEX) {
			continue;
		}
		// this entry was added in this chunk
		// if not inlined - copy over the string to the string heap
		if (!entry.sort_key.IsInlined()) {
			entry.sort_key = sort_key_heap.AddBlob(entry.sort_key);
		}
		// to finalize the addition of this entry we need to move over the payload data
		matching_sel.set_index(match_count, entry.index - BASE_INDEX);
		entry.index = heap_data.size() + match_count;
		match_count++;
	}

	// copy over the input rows to the payload chunk
	heap_data.Append(input, true, &matching_sel, match_count);
}

void TopNHeap::AddLargeHeap(DataChunk &input, Vector &sort_keys_vec, const string &boundary_val,
                            const string_t &global_boundary_val) {
	auto sort_key_values = FlatVector::GetData<string_t>(sort_keys_vec);
	idx_t base_index = heap_data.size();
	idx_t match_count = 0;
	for (idx_t r = 0; r < input.size(); r++) {
		auto &sort_key = sort_key_values[r];
		if (!EntryShouldBeAdded(sort_key, boundary_val, global_boundary_val)) {
			continue;
		}
		// replace the previous top entry with the new entry
		TopNEntry entry;
		entry.sort_key = sort_key.IsInlined() ? sort_key : sort_key_heap.AddBlob(sort_key);
		entry.index = base_index + match_count;
		AddEntryToHeap(entry);
		matching_sel.set_index(match_count++, r);
	}
	if (match_count == 0) {
		// early-out: no matches
		return;
	}

	// copy over the input rows to the payload chunk
	heap_data.Append(input, true, &matching_sel, match_count);
}

void TopNHeap::Sink(DataChunk &input, optional_ptr<TopNBoundaryValue> global_boundary) {
	static constexpr idx_t SMALL_HEAP_THRESHOLD = 100;

	// compute the ordering values for the new chunk
	sort_chunk.Reset();
	executor.Execute(input, sort_chunk);

	// construct the sort key from the sort chunk
	vector<OrderModifiers> modifiers;
	for (auto &order : orders) {
		modifiers.emplace_back(order.type, order.null_order);
	}
	sort_keys.Reset();
	auto &sort_keys_vec = sort_keys.data[0];
	CreateSortKeyHelpers::CreateSortKey(sort_chunk, modifiers, sort_keys_vec);

	// fetch the current global boundary (if any)
	string boundary_val;
	string_t global_boundary_val;
	if (global_boundary) {
		boundary_val = global_boundary->GetBoundaryValue();
		global_boundary_val = string_t(boundary_val);
	}

	if (heap_size <= SMALL_HEAP_THRESHOLD) {
		AddSmallHeap(input, sort_keys_vec, boundary_val, global_boundary_val);
	} else {
		AddLargeHeap(input, sort_keys_vec, boundary_val, global_boundary_val);
	}

	// if we modified the heap we might be able to update the global boundary
	// note that the global boundary only applies to FULL heaps
	if (heap.size() >= heap_size && global_boundary) {
		global_boundary->UpdateValue(heap.front().sort_key);
	}
}

void TopNHeap::Combine(TopNHeap &other) {
	other.Finalize();

	idx_t match_count = 0;
	// merge the heap of other into this
	for (idx_t i = 0; i < other.heap.size(); i++) {
		// heap is full - check the latest entry
		auto &other_entry = other.heap[i];
		auto &sort_key = other_entry.sort_key;
		if (!EntryShouldBeAdded(sort_key)) {
			continue;
		}
		// add this entry
		TopNEntry new_entry;
		new_entry.sort_key = sort_key.IsInlined() ? sort_key : sort_key_heap.AddBlob(sort_key);
		new_entry.index = heap_data.size() + match_count;
		AddEntryToHeap(new_entry);

		matching_sel.set_index(match_count++, other_entry.index);
		if (match_count >= STANDARD_VECTOR_SIZE) {
			// flush
			heap_data.Append(other.heap_data, true, &matching_sel, match_count);
			match_count = 0;
		}
	}
	if (match_count > 0) {
		// flush
		heap_data.Append(other.heap_data, true, &matching_sel, match_count);
		match_count = 0;
	}
	Reduce();
}

void TopNHeap::Finalize() {
}

void TopNHeap::Reduce() {
	if (heap_data.size() < ReduceThreshold()) {
		// only reduce when we pass the reduce threshold
		return;
	}
	// we have too many values in the heap - reduce them
	StringHeap new_sort_heap;
	DataChunk new_heap_data;
	new_heap_data.Initialize(allocator, payload_types, heap.size());

	SelectionVector new_payload_sel(heap.size());
	for (idx_t i = 0; i < heap.size(); i++) {
		auto &entry = heap[i];
		// the entry is not inlined - move the sort key to the new sort heap
		if (!entry.sort_key.IsInlined()) {
			entry.sort_key = new_sort_heap.AddBlob(entry.sort_key);
		}
		// move this heap entry to position X in the payload chunk
		new_payload_sel.set_index(i, entry.index);
		entry.index = i;
	}

	// copy over the data from the current payload chunk to the new payload chunk
	new_heap_data.Slice(heap_data, new_payload_sel, heap.size());
	new_heap_data.Flatten();

	sort_key_heap.Move(new_sort_heap);
	heap_data.Reference(new_heap_data);
>>>>>>> 44c3e83b
}

void TopNHeap::InitializeScan(TopNScanState &state, bool exclude_offset) {
	auto heap_copy = heap;
	// traverse the rest of the heap
<<<<<<< HEAD
	while (!heap_copy.empty()) {
		std::pop_heap(heap_copy.begin(), heap_copy.end());
		state.scan_order.push_back(UnsafeNumericCast<sel_t>(heap_copy.back().index));
		heap_copy.pop_back();
	}
	std::reverse(state.scan_order.begin(), state.scan_order.end());
=======
	state.scan_order.resize(heap_copy.size());
	while (!heap_copy.empty()) {
		std::pop_heap(heap_copy.begin(), heap_copy.end());
		state.scan_order[heap_copy.size() - 1] = UnsafeNumericCast<sel_t>(heap_copy.back().index);
		heap_copy.pop_back();
	}
>>>>>>> 44c3e83b
	state.pos = exclude_offset ? offset : 0;
}

void TopNHeap::Scan(TopNScanState &state, DataChunk &chunk) {
	if (state.pos >= state.scan_order.size()) {
		return;
	}
	SelectionVector sel(state.scan_order.data() + state.pos);
	idx_t count = MinValue<idx_t>(STANDARD_VECTOR_SIZE, state.scan_order.size() - state.pos);
	state.pos += STANDARD_VECTOR_SIZE;

	chunk.Reset();
	chunk.Slice(heap_data, sel, count);
}

class TopNGlobalState : public GlobalSinkState {
public:
	TopNGlobalState(ClientContext &context, const vector<LogicalType> &payload_types,
	                const vector<BoundOrderByNode> &orders, idx_t limit, idx_t offset)
	    : heap(context, payload_types, orders, limit, offset) {
	}

	mutex lock;
	TopNHeap heap;
	TopNBoundaryValue boundary_value;
};

class TopNLocalState : public LocalSinkState {
public:
	TopNLocalState(ExecutionContext &context, const vector<LogicalType> &payload_types,
	               const vector<BoundOrderByNode> &orders, idx_t limit, idx_t offset)
	    : heap(context, payload_types, orders, limit, offset) {
	}

	TopNHeap heap;
};

unique_ptr<LocalSinkState> PhysicalTopN::GetLocalSinkState(ExecutionContext &context) const {
	return make_uniq<TopNLocalState>(context, types, orders, limit, offset);
}

unique_ptr<GlobalSinkState> PhysicalTopN::GetGlobalSinkState(ClientContext &context) const {
	return make_uniq<TopNGlobalState>(context, types, orders, limit, offset);
}

//===--------------------------------------------------------------------===//
// Sink
//===--------------------------------------------------------------------===//
SinkResultType PhysicalTopN::Sink(ExecutionContext &context, DataChunk &chunk, OperatorSinkInput &input) const {
	// append to the local sink state
	auto &gstate = input.global_state.Cast<TopNGlobalState>();
	auto &sink = input.local_state.Cast<TopNLocalState>();
	sink.heap.Sink(chunk, &gstate.boundary_value);
	sink.heap.Reduce();
	return SinkResultType::NEED_MORE_INPUT;
}

//===--------------------------------------------------------------------===//
// Combine
//===--------------------------------------------------------------------===//
SinkCombineResultType PhysicalTopN::Combine(ExecutionContext &context, OperatorSinkCombineInput &input) const {
	auto &gstate = input.global_state.Cast<TopNGlobalState>();
	auto &lstate = input.local_state.Cast<TopNLocalState>();

	// scan the local top N and append it to the global heap
	lock_guard<mutex> glock(gstate.lock);
	gstate.heap.Combine(lstate.heap);

	return SinkCombineResultType::FINISHED;
}

//===--------------------------------------------------------------------===//
// Finalize
//===--------------------------------------------------------------------===//
SinkFinalizeType PhysicalTopN::Finalize(Pipeline &pipeline, Event &event, ClientContext &context,
                                        OperatorSinkFinalizeInput &input) const {
	auto &gstate = input.global_state.Cast<TopNGlobalState>();
	// global finalize: compute the final top N
	gstate.heap.Finalize();
	return SinkFinalizeType::READY;
}

//===--------------------------------------------------------------------===//
// Source
//===--------------------------------------------------------------------===//
class TopNOperatorState : public GlobalSourceState {
public:
	TopNScanState state;
	bool initialized = false;
};

unique_ptr<GlobalSourceState> PhysicalTopN::GetGlobalSourceState(ClientContext &context) const {
	return make_uniq<TopNOperatorState>();
}

SourceResultType PhysicalTopN::GetData(ExecutionContext &context, DataChunk &chunk, OperatorSourceInput &input) const {
	if (limit == 0) {
		return SourceResultType::FINISHED;
	}
	auto &state = input.global_state.Cast<TopNOperatorState>();
	auto &gstate = sink_state->Cast<TopNGlobalState>();

	if (!state.initialized) {
		gstate.heap.InitializeScan(state.state, true);
		state.initialized = true;
	}
	gstate.heap.Scan(state.state, chunk);

	return chunk.size() == 0 ? SourceResultType::FINISHED : SourceResultType::HAVE_MORE_OUTPUT;
}

InsertionOrderPreservingMap<string> PhysicalTopN::ParamsToString() const {
	InsertionOrderPreservingMap<string> result;
	result["Top"] = to_string(limit);
	if (offset > 0) {
		result["Offset"] = to_string(offset);
	}

	string orders_info;
	for (idx_t i = 0; i < orders.size(); i++) {
		if (i > 0) {
			orders_info += "\n";
		}
		orders_info += orders[i].expression->ToString() + " ";
		orders_info += orders[i].type == OrderType::DESCENDING ? "DESC" : "ASC";
	}
	result["Order By"] = orders_info;
	return result;
}

} // namespace duckdb<|MERGE_RESOLUTION|>--- conflicted
+++ resolved
@@ -90,15 +90,6 @@
 	void InitializeScan(TopNScanState &state, bool exclude_offset);
 	void Scan(TopNScanState &state, DataChunk &chunk);
 
-<<<<<<< HEAD
-public:
-	idx_t ReduceThreshold() const {
-		return MaxValue<idx_t>(STANDARD_VECTOR_SIZE * 5ULL, 2ULL * heap_size);
-	}
-
-	idx_t HeapAllocSize() const {
-		return MinValue<idx_t>(STANDARD_VECTOR_SIZE * 100ULL, ReduceThreshold()) + STANDARD_VECTOR_SIZE;
-=======
 	void AddSmallHeap(DataChunk &input, Vector &sort_keys_vec, const string &boundary_val,
 	                  const string_t &global_boundary_val);
 	void AddLargeHeap(DataChunk &input, Vector &sort_keys_vec, const string &boundary_val,
@@ -145,7 +136,6 @@
 		}
 		heap.push_back(entry);
 		std::push_heap(heap.begin(), heap.end());
->>>>>>> 44c3e83b
 	}
 };
 
@@ -164,16 +154,10 @@
 		sort_types.push_back(expr->return_type);
 		executor.AddExpression(*expr);
 	}
-<<<<<<< HEAD
-	vector<LogicalType> sort_keys_type {LogicalType::BLOB};
-	sort_keys.Initialize(allocator, sort_keys_type);
-	heap_data.Initialize(allocator, payload_types, HeapAllocSize());
-=======
 	heap.reserve(InitialHeapAllocSize());
 	vector<LogicalType> sort_keys_type {LogicalType::BLOB};
 	sort_keys.Initialize(allocator, sort_keys_type);
 	heap_data.Initialize(allocator, payload_types, InitialHeapAllocSize());
->>>>>>> 44c3e83b
 	payload_chunk.Initialize(allocator, payload_types);
 	sort_chunk.Initialize(allocator, sort_types);
 }
@@ -188,33 +172,8 @@
     : TopNHeap(context.client, Allocator::Get(context.client), payload_types, orders, limit, offset) {
 }
 
-<<<<<<< HEAD
-void TopNHeap::Sink(DataChunk &input, optional_ptr<TopNBoundaryValue> global_boundary) {
-	// compute the ordering values for the new chunk
-	sort_chunk.Reset();
-	executor.Execute(input, sort_chunk);
-
-	// construct the sort key from the sort chunk
-	vector<OrderModifiers> modifiers;
-	for (auto &order : orders) {
-		modifiers.emplace_back(order.type, order.null_order);
-	}
-	sort_keys.Reset();
-	auto &sort_keys_vec = sort_keys.data[0];
-	CreateSortKeyHelpers::CreateSortKey(sort_chunk, modifiers, sort_keys_vec);
-
-	// fetch the current global boundary (if any)
-	string boundary_val;
-	string_t global_boundary_val;
-	if (global_boundary) {
-		boundary_val = global_boundary->GetBoundaryValue();
-		global_boundary_val = string_t(boundary_val);
-	}
-
-=======
 void TopNHeap::AddSmallHeap(DataChunk &input, Vector &sort_keys_vec, const string &boundary_val,
                             const string_t &global_boundary_val) {
->>>>>>> 44c3e83b
 	// insert the sort keys into the priority queue
 	constexpr idx_t BASE_INDEX = NumericLimits<uint32_t>::Maximum();
 
@@ -222,76 +181,8 @@
 	auto sort_key_values = FlatVector::GetData<string_t>(sort_keys_vec);
 	for (idx_t r = 0; r < input.size(); r++) {
 		auto &sort_key = sort_key_values[r];
-<<<<<<< HEAD
-		if (!boundary_val.empty() && sort_key > global_boundary_val) {
-			continue;
-		}
-		if (heap.size() >= heap_size) {
-			// heap is full - check the latest entry
-			if (sort_key > heap.front().sort_key) {
-				// current max in the heap is smaller than the new key - skip this entry
-				continue;
-			}
-		}
-		// replace the previous top entry with the new entry
-		TopNEntry entry;
-		entry.sort_key = sort_key;
-		entry.index = BASE_INDEX + r;
-		if (heap.size() >= heap_size) {
-			std::pop_heap(heap.begin(), heap.end());
-			heap.pop_back();
-		}
-		heap.push_back(entry);
-		std::push_heap(heap.begin(), heap.end());
-		any_added = true;
-	}
-	if (!any_added) {
-		// early-out: no matches
-		return;
-	}
-	// if we modified the heap we might be able to update the global boundary
-	// note that the global boundary only applies to FULL heaps
-	if (heap.size() >= heap_size && global_boundary) {
-		global_boundary->UpdateValue(heap.front().sort_key);
-	}
-
-	// for all matching entries we need to copy over the corresponding payload values
-	idx_t match_count = 0;
-	for (auto &entry : heap) {
-		if (entry.index < BASE_INDEX) {
-			continue;
-		}
-		// this entry was added in this chunk
-		// if not inlined - copy over the string to the string heap
-		if (!entry.sort_key.IsInlined()) {
-			entry.sort_key = sort_key_heap.AddBlob(entry.sort_key);
-		}
-		// to finalize the addition of this entry we need to move over the payload data
-		matching_sel.set_index(match_count, entry.index - BASE_INDEX);
-		entry.index = heap_data.size() + match_count;
-		match_count++;
-	}
-
-	// copy over the input rows to the payload chunk
-	heap_data.Append(input, true, &matching_sel, match_count);
-}
-
-void TopNHeap::Combine(TopNHeap &other) {
-	other.Finalize();
-
-	// FIXME: heaps can be merged directly instead of doing it like this
-	// that only really speeds things up if heaps are very large, however
-	TopNScanState state;
-	other.InitializeScan(state, false);
-	while (true) {
-		payload_chunk.Reset();
-		other.Scan(state, payload_chunk);
-		if (payload_chunk.size() == 0) {
-			break;
-=======
 		if (!EntryShouldBeAdded(sort_key, boundary_val, global_boundary_val)) {
 			continue;
->>>>>>> 44c3e83b
 		}
 		// replace the previous top entry with the new entry
 		TopNEntry entry;
@@ -300,41 +191,6 @@
 		AddEntryToHeap(entry);
 		any_added = true;
 	}
-<<<<<<< HEAD
-	Reduce();
-}
-
-void TopNHeap::Finalize() {
-}
-
-void TopNHeap::Reduce() {
-	if (payload_chunk.size() < ReduceThreshold()) {
-		// only reduce when we pass the reduce threshold
-		return;
-	}
-	// we have too many values in the heap - reduce them
-	StringHeap new_sort_heap;
-	DataChunk new_payload_chunk;
-	new_payload_chunk.Initialize(allocator, payload_types, HeapAllocSize());
-
-	SelectionVector new_payload_sel(heap.size());
-	for (idx_t i = 0; i < heap.size(); i++) {
-		auto &entry = heap[i];
-		// the entry is not inlined - move the sort key to the new sort heap
-		if (!entry.sort_key.IsInlined()) {
-			entry.sort_key = new_sort_heap.AddBlob(entry.sort_key);
-		}
-		// move this heap entry to position X in the payload chunk
-		new_payload_sel.set_index(i, entry.index);
-		entry.index = i;
-	}
-
-	// copy over the data from the current payload chunk to the new payload chunk
-	payload_chunk.Copy(new_payload_chunk, new_payload_sel, heap.size());
-
-	new_sort_heap.Move(sort_key_heap);
-	payload_chunk.Reference(new_payload_chunk);
-=======
 	if (!any_added) {
 		// early-out: no matches
 		return;
@@ -488,27 +344,17 @@
 
 	sort_key_heap.Move(new_sort_heap);
 	heap_data.Reference(new_heap_data);
->>>>>>> 44c3e83b
 }
 
 void TopNHeap::InitializeScan(TopNScanState &state, bool exclude_offset) {
 	auto heap_copy = heap;
 	// traverse the rest of the heap
-<<<<<<< HEAD
-	while (!heap_copy.empty()) {
-		std::pop_heap(heap_copy.begin(), heap_copy.end());
-		state.scan_order.push_back(UnsafeNumericCast<sel_t>(heap_copy.back().index));
-		heap_copy.pop_back();
-	}
-	std::reverse(state.scan_order.begin(), state.scan_order.end());
-=======
 	state.scan_order.resize(heap_copy.size());
 	while (!heap_copy.empty()) {
 		std::pop_heap(heap_copy.begin(), heap_copy.end());
 		state.scan_order[heap_copy.size() - 1] = UnsafeNumericCast<sel_t>(heap_copy.back().index);
 		heap_copy.pop_back();
 	}
->>>>>>> 44c3e83b
 	state.pos = exclude_offset ? offset : 0;
 }
 
