#include "duckdb/execution/operator/schema/physical_create_view.hpp"
#include "duckdb/catalog/catalog.hpp"

namespace duckdb {

//===--------------------------------------------------------------------===//
// Source
//===--------------------------------------------------------------------===//
<<<<<<< HEAD
class CreateViewSourceState : public GlobalSourceState {
public:
	CreateViewSourceState() : finished(false) {
	}

	bool finished;
};

unique_ptr<GlobalSourceState> PhysicalCreateView::GetGlobalSourceState(ClientContext &context) const {
	return make_uniq<CreateViewSourceState>();
}

void PhysicalCreateView::GetData(ExecutionContext &context, DataChunk &chunk, GlobalSourceState &gstate,
                                 LocalSourceState &lstate) const {
	auto &state = gstate.Cast<CreateViewSourceState>();
	if (state.finished) {
		return;
	}
=======
SourceResultType PhysicalCreateView::GetData(ExecutionContext &context, DataChunk &chunk,
                                             OperatorSourceInput &input) const {
>>>>>>> da69aeaa
	auto &catalog = Catalog::GetCatalog(context.client, info->catalog);
	catalog.CreateView(context.client, *info);

	return SourceResultType::FINISHED;
}

} // namespace duckdb<|MERGE_RESOLUTION|>--- conflicted
+++ resolved
@@ -6,29 +6,8 @@
 //===--------------------------------------------------------------------===//
 // Source
 //===--------------------------------------------------------------------===//
-<<<<<<< HEAD
-class CreateViewSourceState : public GlobalSourceState {
-public:
-	CreateViewSourceState() : finished(false) {
-	}
-
-	bool finished;
-};
-
-unique_ptr<GlobalSourceState> PhysicalCreateView::GetGlobalSourceState(ClientContext &context) const {
-	return make_uniq<CreateViewSourceState>();
-}
-
-void PhysicalCreateView::GetData(ExecutionContext &context, DataChunk &chunk, GlobalSourceState &gstate,
-                                 LocalSourceState &lstate) const {
-	auto &state = gstate.Cast<CreateViewSourceState>();
-	if (state.finished) {
-		return;
-	}
-=======
 SourceResultType PhysicalCreateView::GetData(ExecutionContext &context, DataChunk &chunk,
                                              OperatorSourceInput &input) const {
->>>>>>> da69aeaa
 	auto &catalog = Catalog::GetCatalog(context.client, info->catalog);
 	catalog.CreateView(context.client, *info);
 
