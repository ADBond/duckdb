--- conflicted
+++ resolved
@@ -6,8 +6,6 @@
 
 namespace duckdb {
 
-<<<<<<< HEAD
-=======
 void CSVColumnSchema::Initialize(vector<string> &names, vector<LogicalType> &types, const string &file_path_p) {
 	if (!columns.empty()) {
 		throw InternalException("CSV Schema is already populated, this should not happen.");
@@ -108,7 +106,6 @@
 	return match;
 }
 
->>>>>>> 1cd1df5b
 CSVFileScan::CSVFileScan(ClientContext &context, shared_ptr<CSVBufferManager> buffer_manager_p,
                          shared_ptr<CSVStateMachine> state_machine_p, const CSVReaderOptions &options_p,
                          const ReadCSVData &bind_data, const vector<column_t> &column_ids, CSVSchema &file_schema)
@@ -160,11 +157,7 @@
 
 CSVFileScan::CSVFileScan(ClientContext &context, const string &file_path_p, const CSVReaderOptions &options_p,
                          const idx_t file_idx_p, const ReadCSVData &bind_data, const vector<column_t> &column_ids,
-<<<<<<< HEAD
-                         CSVSchema &file_schema)
-=======
-                         CSVColumnSchema &file_schema, bool per_file_single_threaded)
->>>>>>> 1cd1df5b
+                         CSVSchema &file_schema, bool per_file_single_threaded)
     : file_path(file_path_p), file_idx(file_idx_p),
       error_handler(make_shared_ptr<CSVErrorHandler>(options_p.ignore_errors.GetValue())), options(options_p) {
 	auto multi_file_reader = MultiFileReader::CreateDefault("CSV Scan");
@@ -232,11 +225,10 @@
 			auto result = sniffer.SniffCSV();
 			file_schema.Initialize(result.names, result.return_types, options.file_path);
 		} else if (file_idx > 0 && buffer_manager->file_handle->FileSize() > 0) {
-<<<<<<< HEAD
 			options.file_path = file_path;
 			CSVSniffer sniffer(options, buffer_manager, state_machine_cache);
 			projection_order = sniffer.AdaptiveSniff(file_schema);
-=======
+
 			CSVSniffer sniffer(options, buffer_manager, state_machine_cache, false);
 			auto result = sniffer.SniffCSV();
 			if (!options.file_options.AnySet()) {
@@ -248,7 +240,6 @@
 				names = result.names;
 				types = result.return_types;
 			}
->>>>>>> 1cd1df5b
 		}
 	}
 	if (options.dialect_options.num_cols == 0) {
