--- conflicted
+++ resolved
@@ -43,15 +43,9 @@
 	return make_uniq<PositionalJoinGlobalState>(context, *this);
 }
 
-<<<<<<< HEAD
-SinkResultType PhysicalPositionalJoin::Sink(ExecutionContext &context, GlobalSinkState &state, LocalSinkState &lstate_p,
-                                            DataChunk &input) const {
-	auto &sink = state.Cast<PositionalJoinGlobalState>();
-=======
 SinkResultType PhysicalPositionalJoin::Sink(ExecutionContext &context, DataChunk &chunk,
                                             OperatorSinkInput &input) const {
 	auto &sink = input.global_state.Cast<PositionalJoinGlobalState>();
->>>>>>> da69aeaa
 	lock_guard<mutex> client_guard(sink.rhs_lock);
 	sink.rhs.Append(sink.append_state, chunk);
 	return SinkResultType::NEED_MORE_INPUT;
@@ -176,13 +170,8 @@
 	output.SetCardinality(count);
 }
 
-<<<<<<< HEAD
-void PhysicalPositionalJoin::GetData(ExecutionContext &context, DataChunk &result, GlobalSourceState &gstate,
-                                     LocalSourceState &lstate) const {
-=======
 SourceResultType PhysicalPositionalJoin::GetData(ExecutionContext &context, DataChunk &result,
                                                  OperatorSourceInput &input) const {
->>>>>>> da69aeaa
 	auto &sink = sink_state->Cast<PositionalJoinGlobalState>();
 	sink.GetData(result);
 
