#include <cfloat>
#include <limits.h>
#include "duckdb/execution/index/art/art_key.hpp"
#include "duckdb/execution/index/art/art.hpp"

using namespace duckdb;

//! these are optimized and assume a particular byte order
#define BSWAP16(x) ((uint16_t)((((uint16_t)(x)&0xff00) >> 8) | (((uint16_t)(x)&0x00ff) << 8)))

#define BSWAP32(x)                                                                                                     \
	((uint32_t)((((uint32_t)(x)&0xff000000) >> 24) | (((uint32_t)(x)&0x00ff0000) >> 8) |                               \
	            (((uint32_t)(x)&0x0000ff00) << 8) | (((uint32_t)(x)&0x000000ff) << 24)))

#define BSWAP64(x)                                                                                                     \
	((uint64_t)((((uint64_t)(x)&0xff00000000000000ull) >> 56) | (((uint64_t)(x)&0x00ff000000000000ull) >> 40) |        \
	            (((uint64_t)(x)&0x0000ff0000000000ull) >> 24) | (((uint64_t)(x)&0x000000ff00000000ull) >> 8) |         \
	            (((uint64_t)(x)&0x00000000ff000000ull) << 8) | (((uint64_t)(x)&0x0000000000ff0000ull) << 24) |         \
	            (((uint64_t)(x)&0x000000000000ff00ull) << 40) | (((uint64_t)(x)&0x00000000000000ffull) << 56)))

static uint8_t FlipSign(uint8_t key_byte) {
	return key_byte ^ 128;
}

uint32_t Key::EncodeFloat(float x) {
	unsigned long buff;

	//! zero
	if (x == 0) {
		buff = 0;
		buff |= (1u << 31);
		return buff;
	}
	//! infinity
	if (x > FLT_MAX) {
		return UINT_MAX;
	}
	//! -infinity
	if (x < -FLT_MAX) {
		return 0;
	}
	buff = reinterpret_cast<uint32_t *>(&x)[0];
	if ((buff & (1u << 31)) == 0) { //! +0 and positive numbers
		buff |= (1u << 31);
	} else {          //! negative numbers
		buff = ~buff; //! complement 1
	}

	return buff;
}

uint64_t Key::EncodeDouble(double x) {
	uint64_t buff;
	//! zero
	if (x == 0) {
		buff = 0;
		buff += (1ull << 63);
		return buff;
	}
	//! infinity
	if (x > DBL_MAX) {
		return ULLONG_MAX;
	}
	//! -infinity
	if (x < -DBL_MAX) {
		return 0;
	}
	buff = reinterpret_cast<uint64_t *>(&x)[0];
	if (buff < (1ull << 63)) { //! +0 and positive numbers
		buff += (1ull << 63);
	} else {          //! negative numbers
		buff = ~buff; //! complement 1
	}
	return buff;
}

Key::Key(unique_ptr<data_t[]> data, index_t len) : len(len), data(move(data)) {
}

template <> unique_ptr<data_t[]> Key::CreateData(int8_t value, bool is_little_endian) {
	auto data = unique_ptr<data_t[]>(new data_t[sizeof(value)]);
	reinterpret_cast<uint8_t *>(data.get())[0] = value;
	data[0] = FlipSign(data[0]);
	return data;
}

template <> unique_ptr<data_t[]> Key::CreateData(int16_t value, bool is_little_endian) {
	auto data = unique_ptr<data_t[]>(new data_t[sizeof(value)]);
	reinterpret_cast<uint16_t *>(data.get())[0] = is_little_endian ? BSWAP16(value) : value;
	data[0] = FlipSign(data[0]);
	return data;
}

template <> unique_ptr<data_t[]> Key::CreateData(int32_t value, bool is_little_endian) {
	auto data = unique_ptr<data_t[]>(new data_t[sizeof(value)]);
	reinterpret_cast<uint32_t *>(data.get())[0] = is_little_endian ? BSWAP32(value) : value;
	data[0] = FlipSign(data[0]);
	return data;
}

template <> unique_ptr<data_t[]> Key::CreateData(int64_t value, bool is_little_endian) {
	auto data = unique_ptr<data_t[]>(new data_t[sizeof(value)]);
	reinterpret_cast<uint64_t *>(data.get())[0] = is_little_endian ? BSWAP64(value) : value;
	data[0] = FlipSign(data[0]);
	return data;
}

template <> unique_ptr<data_t[]> Key::CreateData(float value, bool is_little_endian) {
	uint32_t converted_value = EncodeFloat(value);
	auto data = unique_ptr<data_t[]>(new data_t[sizeof(converted_value)]);
	reinterpret_cast<uint32_t *>(data.get())[0] = is_little_endian ? BSWAP32(converted_value) : converted_value;
	return data;
}
template <> unique_ptr<data_t[]> Key::CreateData(double value, bool is_little_endian) {
	uint64_t converted_value = EncodeDouble(value);
	auto data = unique_ptr<data_t[]>(new data_t[sizeof(converted_value)]);
	reinterpret_cast<uint64_t *>(data.get())[0] = is_little_endian ? BSWAP64(converted_value) : converted_value;
	return data;
}

<<<<<<< HEAD
//
//template <> unique_ptr<data_t[]> Key::CreateData(string value, bool is_little_endian) {
//    index_t len = sizeof(value);
//    auto data = unique_ptr<data_t[]>(new data_t[len+1]);
////    reinterpret_cast<uint64_t *>(data.get()) = value;
//    for (index_t i = 0; i < len; i ++){
//        data[i] = value[i];
//    }
//
//    data[len] = '\0';
//    return data;
//}

//template <> unique_ptr<data_t[]> Key::CreateData(char* value, bool is_little_endian) {
//    index_t len = sizeof(value);
//    auto data = unique_ptr<data_t[]>(new data_t[len]);
////    reinterpret_cast<uint64_t *>(data.get()) = value;
//    for (index_t i = 0; i < len; i ++){
//        data[i] = value[i];
//    }
//    return data;
//}
//


=======
>>>>>>> 6fcb5ef8
template <> unique_ptr<Key> Key::CreateKey(string value, bool is_little_endian) {
    index_t len = value.size() + 1;
    auto data = unique_ptr<data_t[]>(new data_t[len]);
    memcpy(data.get(), value.c_str(), len);
    return make_unique<Key>(move(data), len);
}

template <> unique_ptr<Key> Key::CreateKey(char* value, bool is_little_endian) {
    index_t len = strlen(value) + 1;
    auto data = unique_ptr<data_t[]>(new data_t[len]);
    memcpy(data.get(), value, len);
    return make_unique<Key>(move(data), len);
}



bool Key::operator>(const Key &k) const {
	for (index_t i = 0; i < std::min(len, k.len); i++) {
		if (data[i] > k.data[i]) {
			return true;
		} else if (data[i] < k.data[i]) {
			return false;
		}
	}
	return len > k.len;
}

bool Key::operator<(const Key &k) const {
	for (index_t i = 0; i < std::min(len, k.len); i++) {
		if (data[i] < k.data[i]) {
			return true;
		} else if (data[i] > k.data[i]) {
			return false;
		}
	}
	return len < k.len;
}

bool Key::operator>=(const Key &k) const {
	for (index_t i = 0; i < std::min(len, k.len); i++) {
		if (data[i] > k.data[i]) {
			return true;
		} else if (data[i] < k.data[i]) {
			return false;
		}
	}
	return len >= k.len;
}

bool Key::operator==(const Key &k) const {
	if (len != k.len) {
		return false;
	}
	for (index_t i = 0; i < len; i++) {
		if (data[i] != k.data[i]) {
			return false;
		}
	}
	return true;
}<|MERGE_RESOLUTION|>--- conflicted
+++ resolved
@@ -118,34 +118,6 @@
 	return data;
 }
 
-<<<<<<< HEAD
-//
-//template <> unique_ptr<data_t[]> Key::CreateData(string value, bool is_little_endian) {
-//    index_t len = sizeof(value);
-//    auto data = unique_ptr<data_t[]>(new data_t[len+1]);
-////    reinterpret_cast<uint64_t *>(data.get()) = value;
-//    for (index_t i = 0; i < len; i ++){
-//        data[i] = value[i];
-//    }
-//
-//    data[len] = '\0';
-//    return data;
-//}
-
-//template <> unique_ptr<data_t[]> Key::CreateData(char* value, bool is_little_endian) {
-//    index_t len = sizeof(value);
-//    auto data = unique_ptr<data_t[]>(new data_t[len]);
-////    reinterpret_cast<uint64_t *>(data.get()) = value;
-//    for (index_t i = 0; i < len; i ++){
-//        data[i] = value[i];
-//    }
-//    return data;
-//}
-//
-
-
-=======
->>>>>>> 6fcb5ef8
 template <> unique_ptr<Key> Key::CreateKey(string value, bool is_little_endian) {
     index_t len = value.size() + 1;
     auto data = unique_ptr<data_t[]>(new data_t[len]);
