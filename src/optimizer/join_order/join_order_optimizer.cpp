--- conflicted
+++ resolved
@@ -210,14 +210,8 @@
 		auto get = (LogicalExpressionGet *)op;
 		auto relation = make_unique<SingleJoinRelation>(&input_op, parent);
 		//! make sure the optimizer has knowledge of the exact column bindings as well.
-<<<<<<< HEAD
 		relation_mapping[get->table_index] = relations.size();
-		relations.push_back(move(relation));
-=======
-		auto table_index = get->table_index;
-		relation_mapping[table_index] = relation_id;
 		relations.push_back(std::move(relation));
->>>>>>> b3f6a8f1
 		return true;
 	}
 	case LogicalOperatorType::LOGICAL_DUMMY_SCAN: {
