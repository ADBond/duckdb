--- conflicted
+++ resolved
@@ -35,24 +35,13 @@
 	//! The index to use for the scan
 	Index &index;
 	//! The column ids to project
-<<<<<<< HEAD
-	std::vector<column_t> column_ids;
+	vector<column_t> column_ids;
     //! The expression that must be fulfilled (i.e. the value looked up in the
     //! index)
-    std::unique_ptr<Expression> expression;
+    unique_ptr<Expression> expression;
 	//! The expression type (e.g., >, <, >=, <=, =)
 	ExpressionType expression_type;
 
-
-
-	std::vector<std::string> GetNames() override;
-	std::vector<TypeId> GetTypes() override;
-=======
-	vector<column_t> column_ids;
-	//! The expression that must be fulfilled (i.e. the value looked up in the
-	//! index)
-	unique_ptr<Expression> expression;
->>>>>>> aaaae6fe
 
 	void _GetChunk(ClientContext &context, DataChunk &chunk,
 	               PhysicalOperatorState *state) override;
