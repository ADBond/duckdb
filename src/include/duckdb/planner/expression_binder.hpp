--- conflicted
+++ resolved
@@ -27,11 +27,7 @@
 struct BindResult {
 	BindResult(string error) : error(error) {
 	}
-<<<<<<< HEAD
-	BindResult(unique_ptr<Expression> expr) : expression(move(expr)), sql_type(expression->sql_type) {
-=======
 	BindResult(unique_ptr<Expression> expr) : expression(move(expr)) {
->>>>>>> 8dd67a06
 	}
 
 	bool HasError() {
