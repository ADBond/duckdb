//===----------------------------------------------------------------------===//
//                         DuckDB
//
// duckdb/common/serializer/buffered_file_writer.hpp
//
//
//===----------------------------------------------------------------------===//

#pragma once

#include "duckdb/common/serializer.hpp"
#include "duckdb/common/file_system.hpp"

namespace duckdb {

#define FILE_BUFFER_SIZE 4096

class BufferedFileWriter : public Serializer {
public:
	//! Serializes to a buffer allocated by the serializer, will expand when
	//! writing past the initial threshold
<<<<<<< HEAD
	BufferedFileWriter(FileSystem &fs, string path, bool append = false);
=======
	BufferedFileWriter(FileSystem &fs, const char *path, uint8_t open_flags = FileFlags::WRITE | FileFlags::FILE_CREATE);
>>>>>>> 9388e50e

	FileSystem &fs;
	unique_ptr<data_t[]> data;
	idx_t offset;
	idx_t total_written;
	unique_ptr<FileHandle> handle;

public:
	void WriteData(const_data_ptr_t buffer, uint64_t write_size) override;
	//! Flush the buffer to disk and sync the file to ensure writing is completed
	void Sync();
	//! Flush the buffer to the file (without sync)
	void Flush();
	//! Returns the current size of the file
	int64_t GetFileSize();
	//! Truncate the size to a previous size (given that size <= GetFileSize())
	void Truncate(int64_t size);
<<<<<<< HEAD
=======

	idx_t GetTotalWritten();

private:
	//! Flush the buffer to the file
	void Flush();
>>>>>>> 9388e50e
};

} // namespace duckdb<|MERGE_RESOLUTION|>--- conflicted
+++ resolved
@@ -19,11 +19,7 @@
 public:
 	//! Serializes to a buffer allocated by the serializer, will expand when
 	//! writing past the initial threshold
-<<<<<<< HEAD
-	BufferedFileWriter(FileSystem &fs, string path, bool append = false);
-=======
-	BufferedFileWriter(FileSystem &fs, const char *path, uint8_t open_flags = FileFlags::WRITE | FileFlags::FILE_CREATE);
->>>>>>> 9388e50e
+	BufferedFileWriter(FileSystem &fs, string path, uint8_t open_flags = FileFlags::WRITE | FileFlags::FILE_CREATE);
 
 	FileSystem &fs;
 	unique_ptr<data_t[]> data;
@@ -41,15 +37,8 @@
 	int64_t GetFileSize();
 	//! Truncate the size to a previous size (given that size <= GetFileSize())
 	void Truncate(int64_t size);
-<<<<<<< HEAD
-=======
 
 	idx_t GetTotalWritten();
-
-private:
-	//! Flush the buffer to the file
-	void Flush();
->>>>>>> 9388e50e
 };
 
 } // namespace duckdb