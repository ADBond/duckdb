--- conflicted
+++ resolved
@@ -95,11 +95,7 @@
 		if (type != TARGET::TYPE) {
 			throw InternalException("Failed to cast query node to type - query node type mismatch");
 		}
-<<<<<<< HEAD
-		return (TARGET &)*this;
-=======
 		return reinterpret_cast<TARGET &>(*this);
->>>>>>> da69aeaa
 	}
 
 	template <class TARGET>
@@ -107,11 +103,7 @@
 		if (type != TARGET::TYPE) {
 			throw InternalException("Failed to cast query node to type - query node type mismatch");
 		}
-<<<<<<< HEAD
-		return (const TARGET &)*this;
-=======
 		return reinterpret_cast<const TARGET &>(*this);
->>>>>>> da69aeaa
 	}
 };
 
