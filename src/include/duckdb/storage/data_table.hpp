//===----------------------------------------------------------------------===//
//                         DuckDB
//
// duckdb/storage/data_table.hpp
//
//
//===----------------------------------------------------------------------===//

#pragma once

#include "duckdb/common/enums/index_constraint_type.hpp"
#include "duckdb/common/types/data_chunk.hpp"
#include "duckdb/common/unique_ptr.hpp"
#include "duckdb/storage/index.hpp"
#include "duckdb/storage/statistics/column_statistics.hpp"
#include "duckdb/storage/table/column_segment.hpp"
#include "duckdb/storage/table/data_table_info.hpp"
#include "duckdb/storage/table/persistent_table_data.hpp"
#include "duckdb/storage/table/row_group.hpp"
#include "duckdb/storage/table/row_group_collection.hpp"
#include "duckdb/storage/table/table_statistics.hpp"
#include "duckdb/transaction/local_storage.hpp"

namespace duckdb {
class BoundForeignKeyConstraint;
class ClientContext;
class ColumnDataCollection;
class ColumnDefinition;
class DataTable;
class DuckTransaction;
class OptimisticDataWriter;
class RowGroup;
class StorageManager;
class TableCatalogEntry;
class TableIOManager;
class Transaction;
class WriteAheadLog;
class TableDataWriter;
class ConflictManager;
class TableScanState;
struct TableDeleteState;
struct ConstraintState;
struct TableUpdateState;
enum class VerifyExistenceType : uint8_t;

//! DataTable represents a physical table on disk
class DataTable {
public:
	//! Constructs a new data table from an (optional) set of persistent segments
	DataTable(AttachedDatabase &db, shared_ptr<TableIOManager> table_io_manager, const string &schema,
	          const string &table, vector<ColumnDefinition> column_definitions_p,
	          unique_ptr<PersistentTableData> data = nullptr);
	//! Constructs a DataTable as a delta on an existing data table with a newly added column
	DataTable(ClientContext &context, DataTable &parent, ColumnDefinition &new_column, Expression &default_value);
	//! Constructs a DataTable as a delta on an existing data table but with one column removed
	DataTable(ClientContext &context, DataTable &parent, idx_t removed_column);
	//! Constructs a DataTable as a delta on an existing data table but with one column changed type
	DataTable(ClientContext &context, DataTable &parent, idx_t changed_idx, const LogicalType &target_type,
	          const vector<column_t> &bound_columns, Expression &cast_expr);
	//! Constructs a DataTable as a delta on an existing data table but with one column added new constraint
	DataTable(ClientContext &context, DataTable &parent, BoundConstraint &constraint);

	//! A reference to the database instance
	AttachedDatabase &db;

public:
	AttachedDatabase &GetAttached();
	TableIOManager &GetTableIOManager();

	bool IsTemporary() const;

	//! Returns a list of types of the table
	vector<LogicalType> GetTypes();
	const vector<ColumnDefinition> &Columns() const;

	void InitializeScan(DuckTransaction &transaction, TableScanState &state, const vector<column_t> &column_ids,
	                    TableFilterSet *table_filters = nullptr);

	//! Returns the maximum amount of threads that should be assigned to scan this data table
	idx_t MaxThreads(ClientContext &context) const;
	void InitializeParallelScan(ClientContext &context, ParallelTableScanState &state);
	bool NextParallelScan(ClientContext &context, ParallelTableScanState &state, TableScanState &scan_state);

	//! Scans up to STANDARD_VECTOR_SIZE elements from the table starting
	//! from offset and store them in result. Offset is incremented with how many
	//! elements were returned.
	//! Returns true if all pushed down filters were executed during data fetching
	void Scan(DuckTransaction &transaction, DataChunk &result, TableScanState &state);

	//! Fetch data from the specific row identifiers from the base table
	void Fetch(DuckTransaction &transaction, DataChunk &result, const vector<column_t> &column_ids,
	           const Vector &row_ids, idx_t fetch_count, ColumnFetchState &state);

	//! Initializes an append to transaction-local storage
	void InitializeLocalAppend(LocalAppendState &state, TableCatalogEntry &table, ClientContext &context,
	                           const vector<unique_ptr<BoundConstraint>> &bound_constraints);
	//! Append a DataChunk to the transaction-local storage of the table.
	void LocalAppend(LocalAppendState &state, TableCatalogEntry &table, ClientContext &context, DataChunk &chunk,
	                 bool unsafe = false);
	//! Finalizes a transaction-local append
	void FinalizeLocalAppend(LocalAppendState &state);
	//! Append a chunk to the transaction-local storage of this table
	void LocalAppend(TableCatalogEntry &table, ClientContext &context, DataChunk &chunk,
	                 const vector<unique_ptr<BoundConstraint>> &bound_constraints);
	//! Append a column data collection to the transaction-local storage of this table
	void LocalAppend(TableCatalogEntry &table, ClientContext &context, ColumnDataCollection &collection,
	                 const vector<unique_ptr<BoundConstraint>> &bound_constraints);
	//! Merge a row group collection into the transaction-local storage
	void LocalMerge(ClientContext &context, RowGroupCollection &collection);
	//! Creates an optimistic writer for this table - used for optimistically writing parallel appends
	OptimisticDataWriter &CreateOptimisticWriter(ClientContext &context);
	void FinalizeOptimisticWriter(ClientContext &context, OptimisticDataWriter &writer);

	unique_ptr<TableDeleteState> InitializeDelete(TableCatalogEntry &table, ClientContext &context,
	                                              const vector<unique_ptr<BoundConstraint>> &bound_constraints);
	//! Delete the entries with the specified row identifier from the table
	idx_t Delete(TableDeleteState &state, ClientContext &context, Vector &row_ids, idx_t count);

	unique_ptr<TableUpdateState> InitializeUpdate(TableCatalogEntry &table, ClientContext &context,
	                                              const vector<unique_ptr<BoundConstraint>> &bound_constraints);
	//! Update the entries with the specified row identifier from the table
	void Update(TableUpdateState &state, ClientContext &context, Vector &row_ids,
	            const vector<PhysicalIndex> &column_ids, DataChunk &data);
	//! Update a single (sub-)column along a column path
	//! The column_path vector is a *path* towards a column within the table
	//! i.e. if we have a table with a single column S STRUCT(A INT, B INT)
	//! and we update the validity mask of "S.B"
	//! the column path is:
	//! 0 (first column of table)
	//! -> 1 (second subcolumn of struct)
	//! -> 0 (first subcolumn of INT)
	//! This method should only be used from the WAL replay. It does not verify update constraints.
	void UpdateColumn(TableCatalogEntry &table, ClientContext &context, Vector &row_ids,
	                  const vector<column_t> &column_path, DataChunk &updates);

	//! Fetches an append lock
	void AppendLock(TableAppendState &state);
	//! Begin appending structs to this table, obtaining necessary locks, etc
	void InitializeAppend(DuckTransaction &transaction, TableAppendState &state);
	//! Append a chunk to the table using the AppendState obtained from InitializeAppend
	void Append(DataChunk &chunk, TableAppendState &state);
	//! Finalize an append
	void FinalizeAppend(DuckTransaction &transaction, TableAppendState &state);
	//! Commit the append
	void CommitAppend(transaction_t commit_id, idx_t row_start, idx_t count);
	//! Write a segment of the table to the WAL
	void WriteToLog(DuckTransaction &transaction, WriteAheadLog &log, idx_t row_start, idx_t count,
	                optional_ptr<StorageCommitState> commit_state);
	//! Revert a set of appends made by the given AppendState, used to revert appends in the event of an error during
	//! commit (e.g. because of an I/O exception)
	void RevertAppend(DuckTransaction &transaction, idx_t start_row, idx_t count);
	void RevertAppendInternal(idx_t start_row);

	void ScanTableSegment(DuckTransaction &transaction, idx_t start_row, idx_t count,
	                      const std::function<void(DataChunk &chunk)> &function);

	//! Merge a row group collection directly into this table - appending it to the end of the table without copying
	void MergeStorage(RowGroupCollection &data, TableIndexList &indexes, optional_ptr<StorageCommitState> commit_state);

	//! Append a chunk with the row ids [row_start, ..., row_start + chunk.size()] to all indexes of the table, returns
	//! whether or not the append succeeded
	ErrorData AppendToIndexes(DataChunk &chunk, row_t row_start);
	static ErrorData AppendToIndexes(TableIndexList &indexes, DataChunk &chunk, row_t row_start);
	//! Remove a chunk with the row ids [row_start, ..., row_start + chunk.size()] from all indexes of the table
	void RemoveFromIndexes(TableAppendState &state, DataChunk &chunk, row_t row_start);
	//! Remove the chunk with the specified set of row identifiers from all indexes of the table
	void RemoveFromIndexes(TableAppendState &state, DataChunk &chunk, Vector &row_identifiers);
	//! Remove the row identifiers from all the indexes of the table
	void RemoveFromIndexes(Vector &row_identifiers, idx_t count);

	void SetAsRoot() {
		this->is_root = true;
	}

	bool IsRoot() {
		return this->is_root;
	}

	//! Get statistics of a physical column within the table
	unique_ptr<BaseStatistics> GetStatistics(ClientContext &context, column_t column_id);
	//! Sets statistics of a physical column within the table
	void SetDistinct(column_t column_id, unique_ptr<DistinctStatistics> distinct_stats);

	//! Obtains a shared lock to prevent checkpointing while operations are running
	unique_ptr<StorageLockKey> GetSharedCheckpointLock();
	//! Obtains a lock during a checkpoint operation that prevents other threads from reading this table
	unique_ptr<StorageLockKey> GetCheckpointLock();
	//! Checkpoint the table to the specified table data writer
	void Checkpoint(TableDataWriter &writer, Serializer &serializer);
	void CommitDropTable();
	void CommitDropColumn(idx_t index);

	idx_t ColumnCount() const;
	idx_t GetTotalRows() const;

	vector<ColumnSegmentInfo> GetColumnSegmentInfo();
	static bool IsForeignKeyIndex(const vector<PhysicalIndex> &fk_keys, Index &index, ForeignKeyType fk_type);

	//! Scans the next chunk for the CREATE INDEX operator
	bool CreateIndexScan(TableScanState &state, DataChunk &result, TableScanType type);
	//! Returns true, if the index name is unique (i.e., no PK, UNIQUE, FK constraint has the same name)
	//! FIXME: This is only necessary until we treat all indexes as catalog entries, allowing to alter constraints
	bool IndexNameIsUnique(const string &name);

	//! Initialize constraint verification state
	unique_ptr<ConstraintState> InitializeConstraintState(TableCatalogEntry &table,
	                                                      const vector<unique_ptr<BoundConstraint>> &bound_constraints);
	//! Verify constraints with a chunk from the Append containing all columns of the table
	void VerifyAppendConstraints(ConstraintState &state, ClientContext &context, DataChunk &chunk,
	                             optional_ptr<ConflictManager> conflict_manager = nullptr);

	shared_ptr<DataTableInfo> &GetDataTableInfo();

	void InitializeIndexes(ClientContext &context);
	bool HasIndexes() const;
	void AddIndex(unique_ptr<Index> index);
	bool HasForeignKeyIndex(const vector<PhysicalIndex> &keys, ForeignKeyType type);
	void SetIndexStorageInfo(vector<IndexStorageInfo> index_storage_info);
	void VacuumIndexes();
	void CleanupAppend(transaction_t lowest_transaction, idx_t start, idx_t count);

	string GetTableName() const;
	void SetTableName(string new_name);

	TableStorageInfo GetStorageInfo();

<<<<<<< HEAD
=======
	idx_t GetRowGroupSize() const;

public:
>>>>>>> d4a62a10
	static void VerifyUniqueIndexes(TableIndexList &indexes, ClientContext &context, DataChunk &chunk,
	                                optional_ptr<ConflictManager> conflict_manager);

	//! Verify the new added constraints against current persistent&local data
	void VerifyNewConstraint(LocalStorage &local_storage, DataTable &parent, const BoundConstraint &constraint);
	//! Add a new index to the data table storage.
	void AddNewIndex(LocalStorage &local_storage, DataTable &parent, const BoundConstraint &constraint);

	void AddConstraintIndex(const vector<reference<const ColumnDefinition>> &columns,
	                        IndexConstraintType constraint_type, const IndexStorageInfo &index_info);

private:
	//! Verify constraints with a chunk from the Update containing only the specified column_ids
	void VerifyUpdateConstraints(ConstraintState &state, ClientContext &context, DataChunk &chunk,
	                             const vector<PhysicalIndex> &column_ids);
	//! Verify constraints with a chunk from the Delete containing all columns of the table
	void VerifyDeleteConstraints(TableDeleteState &state, ClientContext &context, DataChunk &chunk);

	void InitializeScanWithOffset(DuckTransaction &transaction, TableScanState &state,
	                              const vector<column_t> &column_ids, idx_t start_row, idx_t end_row);

	void VerifyForeignKeyConstraint(const BoundForeignKeyConstraint &bfk, ClientContext &context, DataChunk &chunk,
	                                VerifyExistenceType verify_type);
	void VerifyAppendForeignKeyConstraint(const BoundForeignKeyConstraint &bfk, ClientContext &context,
	                                      DataChunk &chunk);
	void VerifyDeleteForeignKeyConstraint(const BoundForeignKeyConstraint &bfk, ClientContext &context,
	                                      DataChunk &chunk);

private:
	//! The table info
	shared_ptr<DataTableInfo> info;
	//! The set of physical columns stored by this DataTable
	vector<ColumnDefinition> column_definitions;
	//! Lock for appending entries to the table
	mutex append_lock;
	//! The row groups of the table
	shared_ptr<RowGroupCollection> row_groups;
	//! Whether or not the data table is the root DataTable for this table; the root DataTable is the newest version
	//! that can be appended to
	atomic<bool> is_root;
};
} // namespace duckdb<|MERGE_RESOLUTION|>--- conflicted
+++ resolved
@@ -224,12 +224,9 @@
 
 	TableStorageInfo GetStorageInfo();
 
-<<<<<<< HEAD
-=======
 	idx_t GetRowGroupSize() const;
 
 public:
->>>>>>> d4a62a10
 	static void VerifyUniqueIndexes(TableIndexList &indexes, ClientContext &context, DataChunk &chunk,
 	                                optional_ptr<ConflictManager> conflict_manager);
 
