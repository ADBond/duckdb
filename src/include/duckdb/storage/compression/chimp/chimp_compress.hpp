--- conflicted
+++ resolved
@@ -145,11 +145,7 @@
 		current_segment->count++;
 
 		if (is_valid) {
-<<<<<<< HEAD
-			T floating_point_value = Load<T>((const_data_ptr_t)&value);
-=======
 			T floating_point_value = Load<T>(const_data_ptr_cast(&value));
->>>>>>> da69aeaa
 			NumericStats::Update<T>(current_segment->stats.statistics, floating_point_value);
 		} else {
 			//! FIXME: find a cheaper alternative to storing a NULL
