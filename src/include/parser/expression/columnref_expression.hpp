//===----------------------------------------------------------------------===//
//                         DuckDB
//
// parser/expression/columnref_expression.hpp
//
//
//===----------------------------------------------------------------------===//

#pragma once

#include "parser/parsed_expression.hpp"

namespace duckdb {

//! Represents a reference to a column from either the FROM clause or from an
//! alias
class ColumnRefExpression : public ParsedExpression {
public:
	//! Specify both the column and table name
<<<<<<< HEAD
	ColumnRefExpression(string column_name, string table_name);
	//! Only specify the column name, the table name will be derived later
	ColumnRefExpression(string column_name);
=======
	ColumnRefExpression(string column_name, string table_name)
	    : Expression(ExpressionType::COLUMN_REF), column_name(column_name), table_name(table_name) {
	}

	const string &GetColumnName() const {
		return column_name;
	}
	const string &GetTableName() const {
		return table_name;
	}

	string GetName() const override {
		return !alias.empty() ? alias : column_name;
	}
	ExpressionClass GetExpressionClass() override {
		return ExpressionClass::COLUMN_REF;
	}

	unique_ptr<Expression> Copy() const override;

	//! Serializes an Expression to a stand-alone binary blob
	void Serialize(Serializer &serializer) override;
	//! Deserializes a blob back into an ConstantExpression
	static unique_ptr<Expression> Deserialize(ExpressionType type, TypeId return_type, Deserializer &source);

	void ResolveType() override;

	uint64_t Hash() const override;
	bool Equals(const Expression *other) const override;
>>>>>>> 5980014c

	//! Column name that is referenced
	string column_name;
	//! Table name of the column name that is referenced (optional)
	string table_name;

public:
	bool IsScalar() const override {
		return false;
	}

	string GetName() const override;
	string ToString() const override;

	bool Equals(const BaseExpression *other) const override;
	uint64_t Hash() const override;

	unique_ptr<ParsedExpression> Copy() override;

	void Serialize(Serializer &serializer) override;
	static unique_ptr<ParsedExpression> Deserialize(ExpressionType type, Deserializer &source);
};
} // namespace duckdb<|MERGE_RESOLUTION|>--- conflicted
+++ resolved
@@ -17,41 +17,9 @@
 class ColumnRefExpression : public ParsedExpression {
 public:
 	//! Specify both the column and table name
-<<<<<<< HEAD
 	ColumnRefExpression(string column_name, string table_name);
 	//! Only specify the column name, the table name will be derived later
 	ColumnRefExpression(string column_name);
-=======
-	ColumnRefExpression(string column_name, string table_name)
-	    : Expression(ExpressionType::COLUMN_REF), column_name(column_name), table_name(table_name) {
-	}
-
-	const string &GetColumnName() const {
-		return column_name;
-	}
-	const string &GetTableName() const {
-		return table_name;
-	}
-
-	string GetName() const override {
-		return !alias.empty() ? alias : column_name;
-	}
-	ExpressionClass GetExpressionClass() override {
-		return ExpressionClass::COLUMN_REF;
-	}
-
-	unique_ptr<Expression> Copy() const override;
-
-	//! Serializes an Expression to a stand-alone binary blob
-	void Serialize(Serializer &serializer) override;
-	//! Deserializes a blob back into an ConstantExpression
-	static unique_ptr<Expression> Deserialize(ExpressionType type, TypeId return_type, Deserializer &source);
-
-	void ResolveType() override;
-
-	uint64_t Hash() const override;
-	bool Equals(const Expression *other) const override;
->>>>>>> 5980014c
 
 	//! Column name that is referenced
 	string column_name;
@@ -69,7 +37,7 @@
 	bool Equals(const BaseExpression *other) const override;
 	uint64_t Hash() const override;
 
-	unique_ptr<ParsedExpression> Copy() override;
+	unique_ptr<ParsedExpression> Copy() const override;
 
 	void Serialize(Serializer &serializer) override;
 	static unique_ptr<ParsedExpression> Deserialize(ExpressionType type, Deserializer &source);
