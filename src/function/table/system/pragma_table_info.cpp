--- conflicted
+++ resolved
@@ -54,11 +54,7 @@
 
 	// look up the table name in the catalog
 	Binder::BindSchemaOrCatalog(context, qname.catalog, qname.schema);
-<<<<<<< HEAD
-	auto entry = Catalog::GetEntry(context, CatalogType::TABLE_ENTRY, qname.catalog, qname.schema, qname.name);
-=======
 	auto &entry = Catalog::GetEntry(context, CatalogType::TABLE_ENTRY, qname.catalog, qname.schema, qname.name);
->>>>>>> da69aeaa
 	return make_uniq<PragmaTableFunctionData>(entry);
 }
 
@@ -83,10 +79,6 @@
 		}
 		case ConstraintType::UNIQUE: {
 			auto &unique = constraint->Cast<UniqueConstraint>();
-<<<<<<< HEAD
-
-=======
->>>>>>> da69aeaa
 			if (unique.is_primary_key) {
 				if (unique.index == column.Logical()) {
 					out_pk = true;
@@ -171,15 +163,9 @@
 }
 
 static void PragmaTableInfoFunction(ClientContext &context, TableFunctionInput &data_p, DataChunk &output) {
-<<<<<<< HEAD
-	auto &bind_data = (PragmaTableFunctionData &)*data_p.bind_data;
-	auto &state = data_p.global_state->Cast<PragmaTableOperatorData>();
-	switch (bind_data.entry->type) {
-=======
 	auto &bind_data = data_p.bind_data->Cast<PragmaTableFunctionData>();
 	auto &state = data_p.global_state->Cast<PragmaTableOperatorData>();
 	switch (bind_data.entry.type) {
->>>>>>> da69aeaa
 	case CatalogType::TABLE_ENTRY:
 		PragmaTableInfoTable(state, bind_data.entry.Cast<TableCatalogEntry>(), output);
 		break;
