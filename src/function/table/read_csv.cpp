--- conflicted
+++ resolved
@@ -537,20 +537,6 @@
 	}
 
 	do {
-<<<<<<< HEAD
-		data.csv_reader->ParseCSV(output);
-		data.bytes_read = data.csv_reader->bytes_in_chunk;
-		if (output.size() == 0 && data.file_index < bind_data.files.size()) {
-			// exhausted this file, but we have more files we can read
-			// open the next file and increment the counter
-			bind_data.options.file_path = bind_data.files[data.file_index];
-			// reuse csv_readers was created during binding
-			if (bind_data.options.union_by_name) {
-				data.csv_reader = move(bind_data.union_readers[data.file_index]);
-			} else {
-				data.csv_reader =
-				    make_unique<BufferedCSVReader>(context, bind_data.options, data.csv_reader->return_types);
-=======
 		lstate.csv_reader->ParseCSV(output);
 		// update the number of bytes read
 		D_ASSERT(lstate.bytes_read <= lstate.csv_reader->bytes_in_chunk);
@@ -577,7 +563,6 @@
 			if (!lstate.csv_reader) {
 				// no more files - we are done
 				return;
->>>>>>> 8caaee9c
 			}
 			lstate.bytes_read = 0;
 		} else {
