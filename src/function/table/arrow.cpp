--- conflicted
+++ resolved
@@ -134,13 +134,9 @@
 		return CreateListType(*schema.children[0], ArrowVariableSizeType::SUPER_SIZE, true);
 	} else if (format[0] == '+' && format[1] == 'w') {
 		std::string parameters = format.substr(format.find(':') + 1);
-<<<<<<< HEAD
-=======
 		auto fixed_size = NumericCast<idx_t>(std::stoi(parameters));
->>>>>>> aea17405
 		auto child_type = ArrowTableFunction::GetArrowLogicalType(*schema.children[0]);
 
-		idx_t fixed_size = std::stoi(parameters);
 		auto array_type = LogicalType::ARRAY(child_type->GetDuckType(), fixed_size);
 		auto type_info = make_uniq<ArrowArrayInfo>(std::move(child_type), fixed_size);
 		return make_uniq<ArrowType>(array_type, std::move(type_info));
@@ -226,14 +222,8 @@
 		return make_uniq<ArrowType>(LogicalType::BLOB, std::move(type_info));
 	} else if (format[0] == 'w') {
 		std::string parameters = format.substr(format.find(':') + 1);
-<<<<<<< HEAD
-		idx_t fixed_size = std::stoi(parameters);
-		auto type_info = make_uniq<ArrowStringInfo>(fixed_size);
-		return make_uniq<ArrowType>(LogicalType::BLOB, std::move(type_info));
-=======
 		auto fixed_size = NumericCast<idx_t>(std::stoi(parameters));
 		return make_uniq<ArrowType>(LogicalType::BLOB, fixed_size);
->>>>>>> aea17405
 	} else if (format[0] == 't' && format[1] == 's') {
 		// Timestamp with Timezone
 		// TODO right now we just get the UTC value. We probably want to support this properly in the future
