--- conflicted
+++ resolved
@@ -1109,13 +1109,8 @@
 	    (vtype == VectorType::CONSTANT_VECTOR || vtype == VectorType::FLAT_VECTOR)) {
 		D_ASSERT(!vector->auxiliary);
 	}
-<<<<<<< HEAD
 	if (type.id() == LogicalTypeId::VARCHAR) {
-		// verify that there are no '\0' bytes in string values
-=======
-	if (type.id() == LogicalTypeId::VARCHAR || type.id() == LogicalTypeId::JSON) {
 		// verify that the string is correct unicode
->>>>>>> 7409d2e2
 		switch (vtype) {
 		case VectorType::FLAT_VECTOR: {
 			auto &validity = FlatVector::Validity(*vector);
