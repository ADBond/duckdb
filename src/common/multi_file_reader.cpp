#include "duckdb/common/multi_file_reader.hpp"

#include "duckdb/common/exception.hpp"
#include "duckdb/common/hive_partitioning.hpp"
#include "duckdb/common/types.hpp"
#include "duckdb/common/types/value.hpp"
#include "duckdb/function/function_set.hpp"
#include "duckdb/function/table_function.hpp"
#include "duckdb/main/config.hpp"
#include "duckdb/planner/operator/logical_get.hpp"
#include "duckdb/common/string_util.hpp"

#include <algorithm>

namespace duckdb {

MultiFileList::MultiFileList() : expanded_files(), fully_expanded(false) {
}

MultiFileList::~MultiFileList() {
}

bool MultiFileList::operator==(const MultiFileList &other) const {
	if (!fully_expanded || !other.fully_expanded) {
		throw InternalException("Attempted to compare non-fully-expanded MultiFileLists");
	}
	return expanded_files == other.expanded_files;
}

bool MultiFileList::ComplexFilterPushdown(ClientContext &context, const MultiFileReaderOptions &options,
                                          LogicalGet &get, vector<unique_ptr<Expression>> &filters) {
	// By default the filter pushdown into a multifilelist does nothing
	return false;
}

idx_t MultiFileList::GetCurrentSize() {
	return expanded_files.size();
}

void MultiFileList::ExpandAll() {
	if (fully_expanded) {
		return;
	}

	idx_t i = expanded_files.size();
	while (true) {
		auto next_file = GetFile(i++);
		if (next_file.empty()) {
			break;
		}
		expanded_files[i] = next_file;
	}
}

idx_t MultiFileList::GetTotalFileCount() {
	if (!fully_expanded) {
		ExpandAll();
	}
	return expanded_files.size();
}

const vector<string> &MultiFileList::GetAllFiles() {
	if (!fully_expanded) {
		ExpandAll();
	}
	return expanded_files;
}

vector<string> MultiFileList::ToStringVector() {
	if (!fully_expanded) {
		ExpandAll();
	}
	return std::move(expanded_files);
}

SimpleMultiFileList::SimpleMultiFileList(vector<string> files) : MultiFileList() {
	expanded_files = std::move(files);
	fully_expanded = true;
}

vector<string> SimpleMultiFileList::GetPaths() {
	return expanded_files;
}

string SimpleMultiFileList::GetFile(idx_t i) {
	if (expanded_files.size() <= i) {
		return "";
	}
	return expanded_files[i];
}

bool SimpleMultiFileList::ComplexFilterPushdown(ClientContext &context, const MultiFileReaderOptions &options,
                                                LogicalGet &get, vector<unique_ptr<Expression>> &filters) {
	if (expanded_files.empty()) {
		return false;
	}

	if (!options.hive_partitioning && !options.filename) {
		return false;
	}

	unordered_map<string, column_t> column_map;
	for (idx_t i = 0; i < get.column_ids.size(); i++) {
		if (!IsRowIdColumnId(get.column_ids[i])) {
			column_map.insert({get.names[get.column_ids[i]], i});
		}
	}

	auto start_files = expanded_files.size();
	HivePartitioning::ApplyFiltersToFileList(context, expanded_files, filters, column_map, get,
	                                         options.hive_partitioning, options.filename);

	if (expanded_files.size() != start_files) {
		return true;
	}

	return false;
}

void SimpleMultiFileList::ExpandAll() {
	// Is a NOP: a SimpleMultiFileList is fully expanded on creation
}

MultiFileReader::~MultiFileReader() {
}

void MultiFileReader::AddParameters(TableFunction &table_function) {
	table_function.named_parameters["filename"] = LogicalType::BOOLEAN;
	table_function.named_parameters["hive_partitioning"] = LogicalType::BOOLEAN;
	table_function.named_parameters["union_by_name"] = LogicalType::BOOLEAN;
	table_function.named_parameters["hive_types"] = LogicalType::ANY;
	table_function.named_parameters["hive_types_autocast"] = LogicalType::BOOLEAN;
}

unique_ptr<MultiFileList> MultiFileReader::GetFileList(ClientContext &context, const Value &input, const string &name,
                                                       FileGlobOptions options) {
	auto &config = DBConfig::GetConfig(context);
	if (!config.options.enable_external_access) {
		throw PermissionException("Scanning %s files is disabled through configuration", name);
	}
	if (input.IsNull()) {
		throw ParserException("%s reader cannot take NULL list as parameter", name);
	}
	FileSystem &fs = FileSystem::GetFileSystem(context);
	vector<string> files;
	if (input.type().id() == LogicalTypeId::VARCHAR) {
		auto file_name = StringValue::Get(input);
		files = fs.GlobFiles(file_name, context, options);

		// Sort the files to ensure that the order is deterministic
		std::sort(files.begin(), files.end());

	} else if (input.type().id() == LogicalTypeId::LIST) {
		for (auto &val : ListValue::GetChildren(input)) {
			if (val.IsNull()) {
				throw ParserException("%s reader cannot take NULL input as parameter", name);
			}
			if (val.type().id() != LogicalTypeId::VARCHAR) {
				throw ParserException("%s reader can only take a list of strings as a parameter", name);
			}
			auto glob_files = fs.GlobFiles(StringValue::Get(val), context, options);
			std::sort(glob_files.begin(), glob_files.end());
			files.insert(files.end(), glob_files.begin(), glob_files.end());
		}
	} else {
		throw InternalException("Unsupported type for MultiFileReader::GetFileList");
	}
	if (files.empty() && options == FileGlobOptions::DISALLOW_EMPTY) {
		throw IOException("%s reader needs at least one file to read", name);
	}

	return make_uniq<SimpleMultiFileList>(files);
}

bool MultiFileReader::ParseOption(const string &key, const Value &val, MultiFileReaderOptions &options,
                                  ClientContext &context) {
	auto loption = StringUtil::Lower(key);
	if (loption == "filename") {
		options.filename = BooleanValue::Get(val);
	} else if (loption == "hive_partitioning") {
		options.hive_partitioning = BooleanValue::Get(val);
		options.auto_detect_hive_partitioning = false;
	} else if (loption == "union_by_name") {
		options.union_by_name = BooleanValue::Get(val);
	} else if (loption == "hive_types_autocast" || loption == "hive_type_autocast") {
		options.hive_types_autocast = BooleanValue::Get(val);
	} else if (loption == "hive_types" || loption == "hive_type") {
		if (val.type().id() != LogicalTypeId::STRUCT) {
			throw InvalidInputException(
			    "'hive_types' only accepts a STRUCT('name':VARCHAR, ...), but '%s' was provided",
			    val.type().ToString());
		}
		// verify that that all the children of the struct value are VARCHAR
		auto &children = StructValue::GetChildren(val);
		for (idx_t i = 0; i < children.size(); i++) {
			const Value &child = children[i];
			if (child.type().id() != LogicalType::VARCHAR) {
				throw InvalidInputException("hive_types: '%s' must be a VARCHAR, instead: '%s' was provided",
				                            StructType::GetChildName(val.type(), i), child.type().ToString());
			}
			// for every child of the struct, get the logical type
			LogicalType transformed_type = TransformStringToLogicalType(child.ToString(), context);
			const string &name = StructType::GetChildName(val.type(), i);
			options.hive_types_schema[name] = transformed_type;
		}
		D_ASSERT(!options.hive_types_schema.empty());
	} else {
		return false;
	}
	return true;
}

bool MultiFileReader::ComplexFilterPushdown(ClientContext &context, MultiFileList &files,
                                            const MultiFileReaderOptions &options, LogicalGet &get,
                                            vector<unique_ptr<Expression>> &filters) {
	return files.ComplexFilterPushdown(context, options, get, filters);
}

bool MultiFileReader::Bind(MultiFileReaderOptions &options, MultiFileList &files, vector<LogicalType> &return_types,
                           vector<string> &names, MultiFileReaderBindData &bind_data) {
	// The Default MultiFileReader can not perform any binding as it uses MultiFileLists with no schema information.
	return false;
}

void MultiFileReader::BindOptions(MultiFileReaderOptions &options, MultiFileList &files,
                                  vector<LogicalType> &return_types, vector<string> &names,
                                  MultiFileReaderBindData &bind_data) {
	// Add generated constant column for filename
	if (options.filename) {
		if (std::find(names.begin(), names.end(), "filename") != names.end()) {
			throw BinderException("Using filename option on file with column named filename is not supported");
		}
		bind_data.filename_idx = names.size();
		return_types.emplace_back(LogicalType::VARCHAR);
		names.emplace_back("filename");
	}

	// Add generated constant columns from hive partitioning scheme
	if (options.hive_partitioning) {
		D_ASSERT(!files.GetFile(0).empty());
		auto partitions = HivePartitioning::Parse(files.GetFile(0));
		// verify that all files have the same hive partitioning scheme
		idx_t i = 0;
		while (true) {
			auto f = files.GetFile(i++);
			if (f.empty()) {
				break;
			}
			auto file_partitions = HivePartitioning::Parse(f);
			for (auto &part_info : partitions) {
				if (file_partitions.find(part_info.first) == file_partitions.end()) {
					string error = "Hive partition mismatch between file \"%s\" and \"%s\": key \"%s\" not found";
					if (options.auto_detect_hive_partitioning == true) {
						throw InternalException(error + "(hive partitioning was autodetected)", files.GetFile(0), f,
						                        part_info.first);
					}
					throw BinderException(error.c_str(), files.GetFile(0), f, part_info.first);
				}
			}
			if (partitions.size() != file_partitions.size()) {
				string error_msg = "Hive partition mismatch between file \"%s\" and \"%s\"";
				if (options.auto_detect_hive_partitioning == true) {
					throw InternalException(error_msg + "(hive partitioning was autodetected)", files.GetFile(0), f);
				}
				throw BinderException(error_msg.c_str(), files.GetFile(0), f);
			}
		}

		if (!options.hive_types_schema.empty()) {
			// verify that all hive_types are existing partitions
			options.VerifyHiveTypesArePartitions(partitions);
		}

		for (auto &part : partitions) {
			idx_t hive_partitioning_index;
			auto lookup = std::find(names.begin(), names.end(), part.first);
			if (lookup != names.end()) {
				// hive partitioning column also exists in file - override
				auto idx = NumericCast<idx_t>(lookup - names.begin());
				hive_partitioning_index = idx;
				return_types[idx] = options.GetHiveLogicalType(part.first);
			} else {
				// hive partitioning column does not exist in file - add a new column containing the key
				hive_partitioning_index = names.size();
				return_types.emplace_back(options.GetHiveLogicalType(part.first));
				names.emplace_back(part.first);
			}
			bind_data.hive_partitioning_indexes.emplace_back(part.first, hive_partitioning_index);
		}
	}
}

void MultiFileReader::FinalizeBind(const MultiFileReaderOptions &file_options, const MultiFileReaderBindData &options,
                                   const string &filename, const vector<string> &local_names,
                                   const vector<LogicalType> &global_types, const vector<string> &global_names,
                                   const vector<column_t> &global_column_ids, MultiFileReaderData &reader_data,
                                   ClientContext &context) {

	// create a map of name -> column index
	case_insensitive_map_t<idx_t> name_map;
	if (file_options.union_by_name) {
		for (idx_t col_idx = 0; col_idx < local_names.size(); col_idx++) {
			name_map[local_names[col_idx]] = col_idx;
		}
	}
	for (idx_t i = 0; i < global_column_ids.size(); i++) {
		auto column_id = global_column_ids[i];
		if (IsRowIdColumnId(column_id)) {
			// row-id
			reader_data.constant_map.emplace_back(i, Value::BIGINT(42));
			continue;
		}
		if (column_id == options.filename_idx) {
			// filename
			reader_data.constant_map.emplace_back(i, Value(filename));
			continue;
		}
		if (!options.hive_partitioning_indexes.empty()) {
			// hive partition constants
			auto partitions = HivePartitioning::Parse(filename);
			D_ASSERT(partitions.size() == options.hive_partitioning_indexes.size());
			bool found_partition = false;
			for (auto &entry : options.hive_partitioning_indexes) {
				if (column_id == entry.index) {
					Value value = file_options.GetHivePartitionValue(partitions[entry.value], entry.value, context);
					reader_data.constant_map.emplace_back(i, value);
					found_partition = true;
					break;
				}
			}
			if (found_partition) {
				continue;
			}
		}
		if (file_options.union_by_name) {
			auto &global_name = global_names[column_id];
			auto entry = name_map.find(global_name);
			bool not_present_in_file = entry == name_map.end();
			if (not_present_in_file) {
				// we need to project a column with name \"global_name\" - but it does not exist in the current file
				// push a NULL value of the specified type
				reader_data.constant_map.emplace_back(i, Value(global_types[column_id]));
				continue;
			}
		}
	}
}

void MultiFileReader::CreateNameMapping(const string &file_name, const vector<LogicalType> &local_types,
                                        const vector<string> &local_names, const vector<LogicalType> &global_types,
                                        const vector<string> &global_names, const vector<column_t> &global_column_ids,
                                        MultiFileReaderData &reader_data, const string &initial_file) {
	D_ASSERT(global_types.size() == global_names.size());
	D_ASSERT(local_types.size() == local_names.size());
	// we have expected types: create a map of name -> column index
	case_insensitive_map_t<idx_t> name_map;
	for (idx_t col_idx = 0; col_idx < local_names.size(); col_idx++) {
		name_map[local_names[col_idx]] = col_idx;
	}
	for (idx_t i = 0; i < global_column_ids.size(); i++) {
		// check if this is a constant column
		bool constant = false;
		for (auto &entry : reader_data.constant_map) {
			if (entry.column_id == i) {
				constant = true;
				break;
			}
		}
		if (constant) {
			// this column is constant for this file
			continue;
		}
		// not constant - look up the column in the name map
		auto global_id = global_column_ids[i];
		if (global_id >= global_types.size()) {
			throw InternalException(
			    "MultiFileReader::CreatePositionalMapping - global_id is out of range in global_types for this file");
		}
		auto &global_name = global_names[global_id];
		auto entry = name_map.find(global_name);
		if (entry == name_map.end()) {
			string candidate_names;
			for (auto &local_name : local_names) {
				if (!candidate_names.empty()) {
					candidate_names += ", ";
				}
				candidate_names += local_name;
			}
			throw IOException(
			    StringUtil::Format("Failed to read file \"%s\": schema mismatch in glob: column \"%s\" was read from "
			                       "the original file \"%s\", but could not be found in file \"%s\".\nCandidate names: "
			                       "%s\nIf you are trying to "
			                       "read files with different schemas, try setting union_by_name=True",
			                       file_name, global_name, initial_file, file_name, candidate_names));
		}
		// we found the column in the local file - check if the types are the same
		auto local_id = entry->second;
		D_ASSERT(global_id < global_types.size());
		D_ASSERT(local_id < local_types.size());
		auto &global_type = global_types[global_id];
		auto &local_type = local_types[local_id];
		if (global_type != local_type) {
			reader_data.cast_map[local_id] = global_type;
		}
		// the types are the same - create the mapping
		reader_data.column_mapping.push_back(i);
		reader_data.column_ids.push_back(local_id);
	}
	reader_data.empty_columns = reader_data.column_ids.empty();
}

void MultiFileReader::CreateMapping(const string &file_name, const vector<LogicalType> &local_types,
                                    const vector<string> &local_names, const vector<LogicalType> &global_types,
                                    const vector<string> &global_names, const vector<column_t> &global_column_ids,
                                    optional_ptr<TableFilterSet> filters, MultiFileReaderData &reader_data,
                                    const string &initial_file) {
	CreateNameMapping(file_name, local_types, local_names, global_types, global_names, global_column_ids, reader_data,
	                  initial_file);
	CreateFilterMap(global_types, filters, reader_data);
}

void MultiFileReader::CreateFilterMap(const vector<LogicalType> &global_types, optional_ptr<TableFilterSet> filters,
                                      MultiFileReaderData &reader_data) {
	if (filters) {
		reader_data.filter_map.resize(global_types.size());
		for (idx_t c = 0; c < reader_data.column_mapping.size(); c++) {
			auto map_index = reader_data.column_mapping[c];
			reader_data.filter_map[map_index].index = c;
			reader_data.filter_map[map_index].is_constant = false;
		}
		for (idx_t c = 0; c < reader_data.constant_map.size(); c++) {
			auto constant_index = reader_data.constant_map[c].column_id;
			reader_data.filter_map[constant_index].index = c;
			reader_data.filter_map[constant_index].is_constant = true;
		}
	}
}

void MultiFileReader::FinalizeChunk(ClientContext &context, const MultiFileReaderBindData &bind_data,
                                    const MultiFileReaderData &reader_data, DataChunk &chunk, const string &path) {
	// reference all the constants set up in MultiFileReader::FinalizeBind
	for (auto &entry : reader_data.constant_map) {
		chunk.data[entry.column_id].Reference(entry.value);
	}
	chunk.Verify();
}

TableFunctionSet MultiFileReader::CreateFunctionSet(TableFunction table_function) {
	TableFunctionSet function_set(table_function.name);
	function_set.AddFunction(table_function);
	D_ASSERT(table_function.arguments.size() == 1 && table_function.arguments[0] == LogicalType::VARCHAR);
	table_function.arguments[0] = LogicalType::LIST(LogicalType::VARCHAR);
	function_set.AddFunction(std::move(table_function));
	return function_set;
}

HivePartitioningIndex::HivePartitioningIndex(string value_p, idx_t index) : value(std::move(value_p)), index(index) {
}

void MultiFileReaderOptions::AddBatchInfo(BindInfo &bind_info) const {
	bind_info.InsertOption("filename", Value::BOOLEAN(filename));
	bind_info.InsertOption("hive_partitioning", Value::BOOLEAN(hive_partitioning));
	bind_info.InsertOption("auto_detect_hive_partitioning", Value::BOOLEAN(auto_detect_hive_partitioning));
	bind_info.InsertOption("union_by_name", Value::BOOLEAN(union_by_name));
	bind_info.InsertOption("hive_types_autocast", Value::BOOLEAN(hive_types_autocast));
}

void UnionByName::CombineUnionTypes(const vector<string> &col_names, const vector<LogicalType> &sql_types,
                                    vector<LogicalType> &union_col_types, vector<string> &union_col_names,
                                    case_insensitive_map_t<idx_t> &union_names_map) {
	D_ASSERT(col_names.size() == sql_types.size());

	for (idx_t col = 0; col < col_names.size(); ++col) {
		auto union_find = union_names_map.find(col_names[col]);

		if (union_find != union_names_map.end()) {
			// given same name , union_col's type must compatible with col's type
			auto &current_type = union_col_types[union_find->second];
			auto compatible_type = LogicalType::ForceMaxLogicalType(current_type, sql_types[col]);
			union_col_types[union_find->second] = compatible_type;
		} else {
			union_names_map[col_names[col]] = union_col_names.size();
			union_col_names.emplace_back(col_names[col]);
			union_col_types.emplace_back(sql_types[col]);
		}
	}
}

bool MultiFileReaderOptions::AutoDetectHivePartitioningInternal(MultiFileList &files, ClientContext &context) {
	std::unordered_set<string> partitions;
	auto &fs = FileSystem::GetFileSystem(context);

	auto first_file = files.GetFile(0);
	auto splits_first_file = StringUtil::Split(first_file, fs.PathSeparator(first_file));
	if (splits_first_file.size() < 2) {
		return false;
	}
	for (auto &split : splits_first_file) {
		auto partition = StringUtil::Split(split, "=");
		if (partition.size() == 2) {
			partitions.insert(partition.front());
		}
	}
	if (partitions.empty()) {
		return false;
	}

	idx_t current_file = 0; // TODO should be 1?

	while (true) {
		auto file = files.GetFile(current_file++);
		if (file.empty()) {
			break;
		}
		auto splits = StringUtil::Split(file, fs.PathSeparator(file));
		if (splits.size() != splits_first_file.size()) {
			return false;
		}
		for (auto it = splits.begin(); it != std::prev(splits.end()); it++) {
			auto part = StringUtil::Split(*it, "=");
			if (part.size() != 2) {
				continue;
			}
			if (partitions.find(part.front()) == partitions.end()) {
				return false;
			}
		}
	}
	return true;
}
void MultiFileReaderOptions::AutoDetectHiveTypesInternal(const vector<string> &files, ClientContext &context) {
	const LogicalType candidates[] = {LogicalType::DATE, LogicalType::TIMESTAMP, LogicalType::BIGINT};

	auto &fs = FileSystem::GetFileSystem(context);

	unordered_map<string, LogicalType> detected_types;
	for (auto &file : files) {
		unordered_map<string, string> partitions;
		auto splits = StringUtil::Split(file, fs.PathSeparator(file));
		if (splits.size() < 2) {
			return;
		}
		for (auto it = splits.begin(); it != std::prev(splits.end()); it++) {
			auto part = StringUtil::Split(*it, "=");
			if (part.size() == 2) {
				partitions[part.front()] = part.back();
			}
		}
		if (partitions.empty()) {
			return;
		}

		for (auto &part : partitions) {
			const string &name = part.first;
			if (hive_types_schema.find(name) != hive_types_schema.end()) {
				// type was explicitly provided by the user
				continue;
			}
			LogicalType detected_type = LogicalType::VARCHAR;
			Value value(part.second);
			for (auto &candidate : candidates) {
				const bool success = value.TryCastAs(context, candidate, true);
				if (success) {
					detected_type = candidate;
					break;
				}
			}
			auto entry = detected_types.find(name);
			if (entry == detected_types.end()) {
				// type was not yet detected - insert it
				detected_types.insert(make_pair(name, std::move(detected_type)));
			} else {
				// type was already detected - check if the type matches
				// if not promote to VARCHAR
				if (entry->second != detected_type) {
					entry->second = LogicalType::VARCHAR;
				}
			}
		}
	}
	for (auto &entry : detected_types) {
		hive_types_schema.insert(make_pair(entry.first, std::move(entry.second)));
	}
}
void MultiFileReaderOptions::AutoDetectHivePartitioning(MultiFileList &files, ClientContext &context) {
	D_ASSERT(!files.GetFile(0).empty());
	const bool hp_explicitly_disabled = !auto_detect_hive_partitioning && !hive_partitioning;
	const bool ht_enabled = !hive_types_schema.empty();
	if (hp_explicitly_disabled && ht_enabled) {
		throw InvalidInputException("cannot disable hive_partitioning when hive_types is enabled");
	}
	if (ht_enabled && auto_detect_hive_partitioning && !hive_partitioning) {
		// hive_types flag implies hive_partitioning
		hive_partitioning = true;
		auto_detect_hive_partitioning = false;
	}
	if (auto_detect_hive_partitioning) {
		hive_partitioning = AutoDetectHivePartitioningInternal(files, context);
	}
	if (hive_partitioning && hive_types_autocast) {
<<<<<<< HEAD
		AutoDetectHiveTypesInternal(files.GetFile(0), context);
=======
		AutoDetectHiveTypesInternal(files, context);
>>>>>>> d4bd3df2
	}
}
void MultiFileReaderOptions::VerifyHiveTypesArePartitions(const std::map<string, string> &partitions) const {
	for (auto &hive_type : hive_types_schema) {
		if (partitions.find(hive_type.first) == partitions.end()) {
			throw InvalidInputException("Unknown hive_type: \"%s\" does not appear to be a partition", hive_type.first);
		}
	}
}
LogicalType MultiFileReaderOptions::GetHiveLogicalType(const string &hive_partition_column) const {
	if (!hive_types_schema.empty()) {
		auto it = hive_types_schema.find(hive_partition_column);
		if (it != hive_types_schema.end()) {
			return it->second;
		}
	}
	return LogicalType::VARCHAR;
}
Value MultiFileReaderOptions::GetHivePartitionValue(const string &base, const string &entry,
                                                    ClientContext &context) const {
	Value value(base);
	auto it = hive_types_schema.find(entry);
	if (it == hive_types_schema.end()) {
		return value;
	}

	// Handle nulls
	if (base.empty() || StringUtil::CIEquals(base, "NULL")) {
		return Value(it->second);
	}

	if (!value.TryCastAs(context, it->second)) {
		throw InvalidInputException("Unable to cast '%s' (from hive partition column '%s') to: '%s'", value.ToString(),
		                            StringUtil::Upper(it->first), it->second.ToString());
	}
	return value;
}

} // namespace duckdb<|MERGE_RESOLUTION|>--- conflicted
+++ resolved
@@ -528,13 +528,13 @@
 	}
 	return true;
 }
-void MultiFileReaderOptions::AutoDetectHiveTypesInternal(const vector<string> &files, ClientContext &context) {
+void MultiFileReaderOptions::AutoDetectHiveTypesInternal(MultiFileList &files, ClientContext &context) {
 	const LogicalType candidates[] = {LogicalType::DATE, LogicalType::TIMESTAMP, LogicalType::BIGINT};
 
 	auto &fs = FileSystem::GetFileSystem(context);
 
 	unordered_map<string, LogicalType> detected_types;
-	for (auto &file : files) {
+	for (auto &file : files.GetAllFiles()) {
 		unordered_map<string, string> partitions;
 		auto splits = StringUtil::Split(file, fs.PathSeparator(file));
 		if (splits.size() < 2) {
@@ -598,11 +598,7 @@
 		hive_partitioning = AutoDetectHivePartitioningInternal(files, context);
 	}
 	if (hive_partitioning && hive_types_autocast) {
-<<<<<<< HEAD
-		AutoDetectHiveTypesInternal(files.GetFile(0), context);
-=======
 		AutoDetectHiveTypesInternal(files, context);
->>>>>>> d4bd3df2
 	}
 }
 void MultiFileReaderOptions::VerifyHiveTypesArePartitions(const std::map<string, string> &partitions) const {
