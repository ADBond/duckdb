--- conflicted
+++ resolved
@@ -540,13 +540,8 @@
 	} else {
 		auto compression_type = CompressionTypeFromString(compression);
 		if (compression_type == CompressionType::COMPRESSION_AUTO) {
-<<<<<<< HEAD
 			auto compression_types = StringUtil::Join(ListCompressionTypes(), ", ");
 			throw ParserException("Unrecognized option for PRAGMA force_compression, expected %s", compression_types);
-=======
-			throw ParserException("Unrecognized option for force_compression, expected none, uncompressed, rle, "
-			                      "dictionary, pfor, chimp, patas, bitpacking or fsst");
->>>>>>> 237ada33
 		}
 		config.options.force_compression = compression_type;
 	}
@@ -557,11 +552,8 @@
 }
 
 Value ForceCompressionSetting::GetSetting(ClientContext &context) {
-<<<<<<< HEAD
 	auto &config = DBConfig::GetConfig(*context.db);
 	return CompressionTypeToString(config.options.force_compression);
-=======
-	return Value(CompressionTypeToString(context.db->config.options.force_compression));
 }
 
 //===--------------------------------------------------------------------===//
@@ -584,7 +576,6 @@
 
 Value ForceBitpackingModeSetting::GetSetting(ClientContext &context) {
 	return Value(BitpackingModeToString(context.db->config.options.force_bitpacking_mode));
->>>>>>> 237ada33
 }
 
 //===--------------------------------------------------------------------===//
