#include "duckdb/parser/statement/create_statement.hpp"
#include "duckdb/parser/transformer.hpp"
#include "duckdb/parser/parsed_data/create_view_info.hpp"

namespace duckdb {

unique_ptr<CreateStatement> Transformer::TransformCreateView(duckdb_libpgquery::PGViewStmt &stmt) {
	D_ASSERT(stmt.type == duckdb_libpgquery::T_PGViewStmt);
	D_ASSERT(stmt.view);

	auto result = make_uniq<CreateStatement>();
	auto info = make_uniq<CreateViewInfo>();

<<<<<<< HEAD
	auto result = make_uniq<CreateStatement>();
	auto info = make_uniq<CreateViewInfo>();

	auto qname = TransformQualifiedName(stmt->view);
=======
	auto qname = TransformQualifiedName(*stmt.view);
>>>>>>> da69aeaa
	info->catalog = qname.catalog;
	info->schema = qname.schema;
	info->view_name = qname.name;
	info->temporary = !stmt.view->relpersistence;
	if (info->temporary && IsInvalidCatalog(info->catalog)) {
		info->catalog = TEMP_CATALOG;
	}
	info->on_conflict = TransformOnConflict(stmt.onconflict);

	info->query = TransformSelect(*PGPointerCast<duckdb_libpgquery::PGSelectStmt>(stmt.query), false);

<<<<<<< HEAD
	info->query = TransformSelect(stmt->query, false);
	if (HasPivotEntries()) {
		throw ParserException("Cannot use PIVOT statement syntax in a view. Use the SQL standard PIVOT syntax in the "
		                      "FROM clause instead.");
	}
=======
	PivotEntryCheck("view");
>>>>>>> da69aeaa

	if (stmt.aliases && stmt.aliases->length > 0) {
		for (auto c = stmt.aliases->head; c != nullptr; c = lnext(c)) {
			auto val = PGPointerCast<duckdb_libpgquery::PGValue>(c->data.ptr_value);
			switch (val->type) {
			case duckdb_libpgquery::T_PGString: {
				info->aliases.emplace_back(val->val.str);
				break;
			}
			default:
				throw NotImplementedException("View projection type");
			}
		}
		if (info->aliases.empty()) {
			throw ParserException("Need at least one column name in CREATE VIEW projection list");
		}
	}

	if (stmt.options && stmt.options->length > 0) {
		throw NotImplementedException("VIEW options");
	}

	if (stmt.withCheckOption != duckdb_libpgquery::PGViewCheckOption::PG_NO_CHECK_OPTION) {
		throw NotImplementedException("VIEW CHECK options");
	}
	result->info = std::move(info);
	return result;
}

} // namespace duckdb<|MERGE_RESOLUTION|>--- conflicted
+++ resolved
@@ -11,14 +11,7 @@
 	auto result = make_uniq<CreateStatement>();
 	auto info = make_uniq<CreateViewInfo>();
 
-<<<<<<< HEAD
-	auto result = make_uniq<CreateStatement>();
-	auto info = make_uniq<CreateViewInfo>();
-
-	auto qname = TransformQualifiedName(stmt->view);
-=======
 	auto qname = TransformQualifiedName(*stmt.view);
->>>>>>> da69aeaa
 	info->catalog = qname.catalog;
 	info->schema = qname.schema;
 	info->view_name = qname.name;
@@ -30,15 +23,7 @@
 
 	info->query = TransformSelect(*PGPointerCast<duckdb_libpgquery::PGSelectStmt>(stmt.query), false);
 
-<<<<<<< HEAD
-	info->query = TransformSelect(stmt->query, false);
-	if (HasPivotEntries()) {
-		throw ParserException("Cannot use PIVOT statement syntax in a view. Use the SQL standard PIVOT syntax in the "
-		                      "FROM clause instead.");
-	}
-=======
 	PivotEntryCheck("view");
->>>>>>> da69aeaa
 
 	if (stmt.aliases && stmt.aliases->length > 0) {
 		for (auto c = stmt.aliases->head; c != nullptr; c = lnext(c)) {
