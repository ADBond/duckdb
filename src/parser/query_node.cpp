--- conflicted
+++ resolved
@@ -191,48 +191,6 @@
 	writer.Finalize();
 }
 
-<<<<<<< HEAD
-// Children should call the base method before their own.
-void QueryNode::FormatSerialize(FormatSerializer &serializer) const {
-	serializer.WriteProperty("type", type);
-	serializer.WriteProperty("modifiers", modifiers);
-	serializer.WriteProperty("cte_map", cte_map);
-}
-
-unique_ptr<QueryNode> QueryNode::FormatDeserialize(FormatDeserializer &deserializer) {
-
-	auto type = deserializer.ReadProperty<QueryNodeType>("type");
-
-	auto modifiers = deserializer.ReadProperty<vector<unique_ptr<ResultModifier>>>("modifiers");
-	auto cte_map = deserializer.ReadProperty<CommonTableExpressionMap>("cte_map");
-
-	unique_ptr<QueryNode> result;
-
-	switch (type) {
-	case QueryNodeType::SELECT_NODE:
-		result = SelectNode::FormatDeserialize(deserializer);
-		break;
-	case QueryNodeType::SET_OPERATION_NODE:
-		result = SetOperationNode::FormatDeserialize(deserializer);
-		break;
-	case QueryNodeType::RECURSIVE_CTE_NODE:
-		result = RecursiveCTENode::FormatDeserialize(deserializer);
-		break;
-	case QueryNodeType::CTE_NODE:
-		result = CTENode::FormatDeserialize(deserializer);
-		break;
-	default:
-		throw SerializationException("Could not deserialize Query Node: unknown type!");
-	}
-
-	result->type = type;
-	result->modifiers = std::move(modifiers);
-	result->cte_map = std::move(cte_map);
-	return result;
-}
-
-=======
->>>>>>> 0e0fd210
 unique_ptr<QueryNode> QueryNode::Deserialize(Deserializer &main_source) {
 	FieldReader reader(main_source);
 
