--- conflicted
+++ resolved
@@ -271,20 +271,12 @@
 		const auto &val = vals[i];
 		if (!val || !unsafe_yyjson_is_str(val)) {
 			validity.SetInvalid(i);
-<<<<<<< HEAD
 			if (success && options.strict_cast && !unsafe_yyjson_is_str(val)) {
 				options.error_message = StringUtil::Format(
-				    "Unable to cast '%s' to " + LogicalTypeIdToString(target.id()), JSONCommon::ValToString(val, 50));
+				    "Unable to cast '%s' to " + EnumUtil::ToString(target.id()), JSONCommon::ValToString(val, 50));
 				options.object_index = i;
 				success = false;
 			}
-=======
-		} else if (options.strict_cast && !unsafe_yyjson_is_str(val)) {
-			options.error_message = StringUtil::Format("Unable to cast '%s' to " + EnumUtil::ToString(target.id()),
-			                                           JSONCommon::ValToString(val, 50));
-			options.object_index = i;
-			return false;
->>>>>>> f8c93caf
 		} else {
 			data[i] = GetString(val);
 		}
