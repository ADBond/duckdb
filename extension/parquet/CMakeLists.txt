cmake_minimum_required(VERSION 3.5...3.29)

project(ParquetExtension)

include_directories(
  include ../../third_party/lz4 ../../third_party/parquet
  ../../third_party/thrift ../../third_party/snappy
  ../../third_party/brotli/include)

set(PARQUET_EXTENSION_FILES
    column_reader.cpp
    column_writer.cpp
    parquet_crypto.cpp
    parquet_extension.cpp
    parquet_metadata.cpp
    parquet_reader.cpp
    parquet_statistics.cpp
    parquet_timestamp.cpp
    parquet_writer.cpp
    serialize_parquet.cpp
    zstd_file_system.cpp
    geo_parquet.cpp)

if(NOT CLANG_TIDY)
  # parquet/thrift/snappy
  set(PARQUET_EXTENSION_FILES
      ${PARQUET_EXTENSION_FILES}
      ../../third_party/parquet/parquet_types.cpp
      ../../third_party/thrift/thrift/protocol/TProtocol.cpp
      ../../third_party/thrift/thrift/transport/TTransportException.cpp
      ../../third_party/thrift/thrift/transport/TBufferTransports.cpp
      ../../third_party/snappy/snappy.cc
      ../../third_party/snappy/snappy-sinksource.cc)
  # lz4
  set(PARQUET_EXTENSION_FILES ${PARQUET_EXTENSION_FILES}
                              ../../third_party/lz4/lz4.cpp)
  # brotli
  set(PARQUET_EXTENSION_FILES
      ${PARQUET_EXTENSION_FILES}
<<<<<<< HEAD
      ../../third_party/lz4/lz4.cpp
      ../../third_party/zstd/decompress/zstd_ddict.cpp
      ../../third_party/zstd/decompress/huf_decompress.cpp
      ../../third_party/zstd/decompress/zstd_decompress.cpp
      ../../third_party/zstd/decompress/zstd_decompress_block.cpp
      ../../third_party/zstd/common/entropy_common.cpp
      ../../third_party/zstd/common/fse_decompress.cpp
      ../../third_party/zstd/common/zstd_common.cpp
      ../../third_party/zstd/common/error_private.cpp
      ../../third_party/zstd/common/xxhash.cpp
      ../../third_party/zstd/compress/fse_compress.cpp
      ../../third_party/zstd/compress/hist.cpp
      ../../third_party/zstd/compress/huf_compress.cpp
      ../../third_party/zstd/compress/zstd_compress.cpp
      ../../third_party/zstd/compress/zstd_compress_literals.cpp
      ../../third_party/zstd/compress/zstd_compress_sequences.cpp
      ../../third_party/zstd/compress/zstd_compress_superblock.cpp
      ../../third_party/zstd/compress/zstd_double_fast.cpp
      ../../third_party/zstd/compress/zstd_fast.cpp
      ../../third_party/zstd/compress/zstd_lazy.cpp
      ../../third_party/zstd/compress/zstd_ldm.cpp
      ../../third_party/zstd/compress/zstd_opt.cpp
      ../../third_party/zstd/dict/divsufsort.cpp
      ../../third_party/zstd/dict/zdict.cpp
=======
>>>>>>> de91c645
      ../../third_party/brotli/enc/dictionary_hash.cpp
      ../../third_party/brotli/enc/backward_references_hq.cpp
      ../../third_party/brotli/enc/histogram.cpp
      ../../third_party/brotli/enc/memory.cpp
      ../../third_party/brotli/enc/entropy_encode.cpp
      ../../third_party/brotli/enc/compound_dictionary.cpp
      ../../third_party/brotli/enc/compress_fragment_two_pass.cpp
      ../../third_party/brotli/enc/block_splitter.cpp
      ../../third_party/brotli/enc/command.cpp
      ../../third_party/brotli/enc/encode.cpp
      ../../third_party/brotli/enc/encoder_dict.cpp
      ../../third_party/brotli/enc/cluster.cpp
      ../../third_party/brotli/enc/backward_references.cpp
      ../../third_party/brotli/enc/utf8_util.cpp
      ../../third_party/brotli/enc/compress_fragment.cpp
      ../../third_party/brotli/enc/fast_log.cpp
      ../../third_party/brotli/enc/brotli_bit_stream.cpp
      ../../third_party/brotli/enc/bit_cost.cpp
      ../../third_party/brotli/enc/static_dict.cpp
      ../../third_party/brotli/enc/literal_cost.cpp
      ../../third_party/brotli/enc/metablock.cpp
      ../../third_party/brotli/common/dictionary.cpp
      ../../third_party/brotli/common/constants.cpp
      ../../third_party/brotli/common/transform.cpp
      ../../third_party/brotli/common/platform.cpp
      ../../third_party/brotli/common/shared_dictionary.cpp
      ../../third_party/brotli/common/context.cpp
      ../../third_party/brotli/dec/state.cpp
      ../../third_party/brotli/dec/decode.cpp
      ../../third_party/brotli/dec/huffman.cpp
      ../../third_party/brotli/dec/bit_reader.cpp)
endif()

build_static_extension(parquet ${PARQUET_EXTENSION_FILES})
set(PARAMETERS "-warnings")
build_loadable_extension(parquet ${PARAMETERS} ${PARQUET_EXTENSION_FILES})
target_link_libraries(parquet_loadable_extension duckdb_mbedtls duckdb_zstd)

install(
  TARGETS parquet_extension
  EXPORT "${DUCKDB_EXPORT_SET}"
  LIBRARY DESTINATION "${INSTALL_LIB_DIR}"
  ARCHIVE DESTINATION "${INSTALL_LIB_DIR}")<|MERGE_RESOLUTION|>--- conflicted
+++ resolved
@@ -37,33 +37,6 @@
   # brotli
   set(PARQUET_EXTENSION_FILES
       ${PARQUET_EXTENSION_FILES}
-<<<<<<< HEAD
-      ../../third_party/lz4/lz4.cpp
-      ../../third_party/zstd/decompress/zstd_ddict.cpp
-      ../../third_party/zstd/decompress/huf_decompress.cpp
-      ../../third_party/zstd/decompress/zstd_decompress.cpp
-      ../../third_party/zstd/decompress/zstd_decompress_block.cpp
-      ../../third_party/zstd/common/entropy_common.cpp
-      ../../third_party/zstd/common/fse_decompress.cpp
-      ../../third_party/zstd/common/zstd_common.cpp
-      ../../third_party/zstd/common/error_private.cpp
-      ../../third_party/zstd/common/xxhash.cpp
-      ../../third_party/zstd/compress/fse_compress.cpp
-      ../../third_party/zstd/compress/hist.cpp
-      ../../third_party/zstd/compress/huf_compress.cpp
-      ../../third_party/zstd/compress/zstd_compress.cpp
-      ../../third_party/zstd/compress/zstd_compress_literals.cpp
-      ../../third_party/zstd/compress/zstd_compress_sequences.cpp
-      ../../third_party/zstd/compress/zstd_compress_superblock.cpp
-      ../../third_party/zstd/compress/zstd_double_fast.cpp
-      ../../third_party/zstd/compress/zstd_fast.cpp
-      ../../third_party/zstd/compress/zstd_lazy.cpp
-      ../../third_party/zstd/compress/zstd_ldm.cpp
-      ../../third_party/zstd/compress/zstd_opt.cpp
-      ../../third_party/zstd/dict/divsufsort.cpp
-      ../../third_party/zstd/dict/zdict.cpp
-=======
->>>>>>> de91c645
       ../../third_party/brotli/enc/dictionary_hash.cpp
       ../../third_party/brotli/enc/backward_references_hq.cpp
       ../../third_party/brotli/enc/histogram.cpp
