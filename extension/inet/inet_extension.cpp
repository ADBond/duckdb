#define DUCKDB_EXTENSION_MAIN

#include "duckdb.hpp"
#include "duckdb/common/exception.hpp"
#include "duckdb/common/string_util.hpp"
#include "duckdb/common/pair.hpp"
#include "duckdb/main/extension_util.hpp"
#include "duckdb/function/scalar_function.hpp"
#include "duckdb/parser/parsed_data/create_type_info.hpp"
#include "duckdb/parser/parsed_data/create_scalar_function_info.hpp"
#include "duckdb/catalog/catalog.hpp"
#include "duckdb/main/config.hpp"
#include "inet_extension.hpp"
#include "inet_functions.hpp"

namespace duckdb {

static constexpr auto INET_TYPE_NAME = "INET";

void InetExtension::Load(DuckDB &db) {
	// add the "inet" type
	child_list_t<LogicalType> children;
	children.push_back(make_pair("ip_type", LogicalType::UTINYINT));
	// The address type would ideally be UHUGEINT, but the initial version was HUGEINT
	// so maintain backwards-compatibility with db written with older versions.
	children.push_back(make_pair("address", LogicalType::HUGEINT));
	children.push_back(make_pair("mask", LogicalType::USMALLINT));
	auto inet_type = LogicalType::STRUCT(std::move(children));
	inet_type.SetAlias(INET_TYPE_NAME);
	ExtensionUtil::RegisterType(*db.instance, INET_TYPE_NAME, inet_type);

	// add the casts to and from INET type
	ExtensionUtil::RegisterCastFunction(*db.instance, LogicalType::VARCHAR, inet_type,
	                                    INetFunctions::CastVarcharToINET);
	ExtensionUtil::RegisterCastFunction(*db.instance, inet_type, LogicalType::VARCHAR,
	                                    INetFunctions::CastINETToVarchar);

	// add inet functions
	ExtensionUtil::RegisterFunction(*db.instance,
	                                ScalarFunction("host", {inet_type}, LogicalType::VARCHAR, INetFunctions::Host));
	ExtensionUtil::RegisterFunction(
	    *db.instance, ScalarFunction("family", {inet_type}, LogicalType::UTINYINT, INetFunctions::Family));
<<<<<<< HEAD
	ExtensionUtil::RegisterFunction(*db.instance, GetEscapeFunctionSet());
	ExtensionUtil::RegisterFunction(*db.instance, GetUnescapeFunction());
=======
	ExtensionUtil::RegisterFunction(*db.instance,
	                                ScalarFunction("netmask", {inet_type}, {inet_type}, INetFunctions::Netmask));
	ExtensionUtil::RegisterFunction(*db.instance,
	                                ScalarFunction("network", {inet_type}, {inet_type}, INetFunctions::Network));
	ExtensionUtil::RegisterFunction(*db.instance,
	                                ScalarFunction("broadcast", {inet_type}, {inet_type}, INetFunctions::Broadcast));
>>>>>>> 5be70607

	// Add - function with ALTER_ON_CONFLICT
	ScalarFunction substract_fun("-", {inet_type, LogicalType::HUGEINT}, inet_type, INetFunctions::Subtract);
	ExtensionUtil::AddFunctionOverload(*db.instance, substract_fun);

	ScalarFunction add_fun("+", {inet_type, LogicalType::HUGEINT}, inet_type, INetFunctions::Add);
	ExtensionUtil::AddFunctionOverload(*db.instance, add_fun);

	// Add IP range operators
	ExtensionUtil::RegisterFunction(
	    *db.instance, ScalarFunction("<<=", {inet_type, inet_type}, LogicalType::BOOLEAN, INetFunctions::ContainsLeft));
	ExtensionUtil::RegisterFunction(*db.instance, ScalarFunction(">>=", {inet_type, inet_type}, LogicalType::BOOLEAN,
	                                                             INetFunctions::ContainsRight));
}

std::string InetExtension::Name() {
	return "inet";
}

std::string InetExtension::Version() const {
#ifdef EXT_VERSION_INET
	return EXT_VERSION_INET;
#else
	return "";
#endif
}

} // namespace duckdb

extern "C" {

DUCKDB_EXTENSION_API void inet_init(duckdb::DatabaseInstance &db) {
	duckdb::DuckDB db_wrapper(db);
	db_wrapper.LoadExtension<duckdb::InetExtension>();
}

DUCKDB_EXTENSION_API const char *inet_version() {
	return duckdb::DuckDB::LibraryVersion();
}
}

#ifndef DUCKDB_EXTENSION_MAIN
#error DUCKDB_EXTENSION_MAIN not defined
#endif<|MERGE_RESOLUTION|>--- conflicted
+++ resolved
@@ -40,17 +40,14 @@
 	                                ScalarFunction("host", {inet_type}, LogicalType::VARCHAR, INetFunctions::Host));
 	ExtensionUtil::RegisterFunction(
 	    *db.instance, ScalarFunction("family", {inet_type}, LogicalType::UTINYINT, INetFunctions::Family));
-<<<<<<< HEAD
-	ExtensionUtil::RegisterFunction(*db.instance, GetEscapeFunctionSet());
-	ExtensionUtil::RegisterFunction(*db.instance, GetUnescapeFunction());
-=======
 	ExtensionUtil::RegisterFunction(*db.instance,
 	                                ScalarFunction("netmask", {inet_type}, {inet_type}, INetFunctions::Netmask));
 	ExtensionUtil::RegisterFunction(*db.instance,
 	                                ScalarFunction("network", {inet_type}, {inet_type}, INetFunctions::Network));
 	ExtensionUtil::RegisterFunction(*db.instance,
 	                                ScalarFunction("broadcast", {inet_type}, {inet_type}, INetFunctions::Broadcast));
->>>>>>> 5be70607
+	ExtensionUtil::RegisterFunction(*db.instance, GetEscapeFunctionSet());
+	ExtensionUtil::RegisterFunction(*db.instance, GetUnescapeFunction());
 
 	// Add - function with ALTER_ON_CONFLICT
 	ScalarFunction substract_fun("-", {inet_type, LogicalType::HUGEINT}, inet_type, INetFunctions::Subtract);
