--- conflicted
+++ resolved
@@ -418,15 +418,6 @@
 	case ExpressionType::COMPARE_GREATERTHAN:
 		join_comparision = "gt";
 		break;
-	case ExpressionType::COMPARE_NOT_DISTINCT_FROM:
-		join_comparision = "notdistinctfrom";
-		break;
-	case ExpressionType::COMPARE_GREATERTHANOREQUALTO:
-		join_comparision = "greaterthanorequalto";
-		break;
-	case ExpressionType::COMPARE_LESSTHANOREQUALTO:
-		join_comparision = "lessthanorequalto";
-		break;
 	default:
 		throw InternalException("Unsupported join comparison");
 	}
@@ -585,12 +576,9 @@
 	case JoinType::RIGHT:
 		sjoin->set_type(substrait::JoinRel::JoinType::JoinRel_JoinType_JOIN_TYPE_RIGHT);
 		break;
-<<<<<<< HEAD
-=======
 	case JoinType::SINGLE:
 		sjoin->set_type(substrait::JoinRel::JoinType::JoinRel_JoinType_JOIN_TYPE_SINGLE);
 		break;
->>>>>>> fc2413a5
 	case JoinType::SEMI:
 		sjoin->set_type(substrait::JoinRel::JoinType::JoinRel_JoinType_JOIN_TYPE_SEMI);
 		break;
@@ -684,7 +672,6 @@
 
 	// Add Table Schema
 	sget->mutable_named_table()->add_names(table_scan_bind_data.table->name);
-<<<<<<< HEAD
 	auto base_schema = new ::substrait::NamedStruct();
 	for (idx_t i = 0; i < dget.names.size(); i++) {
 		if (dget.returned_types[i].id() == LogicalTypeId::STRUCT) {
@@ -693,11 +680,7 @@
 		base_schema->add_names(dget.names[i]);
 	}
 	sget->set_allocated_base_schema(base_schema);
-	return res;
-=======
-
 	return rel;
->>>>>>> fc2413a5
 }
 
 substrait::Rel *DuckDBToSubstrait::TransformCrossProduct(LogicalOperator &dop) {
