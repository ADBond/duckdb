--- conflicted
+++ resolved
@@ -103,11 +103,7 @@
         included_file = x[1]
         if skip_duckdb_includes and 'duckdb' in included_file:
             continue
-<<<<<<< HEAD
-        if 'extension_helper.cpp' in fpath and (included_file.endswith('_extension.hpp') or included_file == 'generated_extension_loader.hpp'):
-=======
         if ('extension_helper.cpp' in fpath and (included_file.endswith('_extension.hpp')) or included_file == 'generated_extension_loader.hpp' or included_file == 'generated_extension_headers.hpp'):
->>>>>>> 0e0fd210
             continue
         if 'allocator.cpp' in fpath and included_file.endswith('jemalloc_extension.hpp'):
             continue
